//!
//! The EVM emulator.
//!

pub mod address_iterator;
pub mod input;
pub mod invoker;
pub mod output;
pub mod runtime;

use std::collections::HashMap;
use std::path::PathBuf;
use std::time::Duration;
use std::time::Instant;

use colored::Colorize;

use crate::vm::execution_result::ExecutionResult;

use self::input::build::Build as EVMBuild;
use self::invoker::Invoker as EVMInvoker;
use self::output::Output as EVMOutput;
use self::runtime::Runtime as EVMRuntime;

///
/// The EVM emulator.
///
pub struct EVM<'evm> {
    /// The EVM runtime.
    runtime: EVMRuntime,
    /// The builds to deploy.
    builds: HashMap<String, EVMBuild>,
    /// The EVM invoker.
    invoker: EVMInvoker<'evm>,
}

impl<'evm> EVM<'evm> {
    ///
    /// A shortcut constructor.
    ///
    pub fn new(builds: HashMap<String, EVMBuild>, invoker: EVMInvoker<'evm>) -> Self {
        let runtime = EVMRuntime::default();

        Self {
            runtime,
            builds,
            invoker,
        }
    }

    ///
    /// Downloads the necessary compiler executables.
    ///
    pub fn download(executable_download_config_paths: Vec<PathBuf>) -> anyhow::Result<()> {
        let mut http_client_builder = reqwest::blocking::ClientBuilder::new();
        http_client_builder = http_client_builder.connect_timeout(Duration::from_secs(60));
        http_client_builder = http_client_builder.pool_idle_timeout(Duration::from_secs(60));
        http_client_builder = http_client_builder.timeout(Duration::from_secs(60));
        let http_client = http_client_builder.build()?;

        let download_time_start = Instant::now();
        println!(
            " {} compiler executables",
            "Downloading".bright_green().bold()
        );
        for config_path in executable_download_config_paths.into_iter() {
            era_compiler_downloader::Downloader::new(http_client.clone())
                .download(config_path.as_path())?;
        }
        println!(
            "    {} downloading compiler executables in {}m{:02}s",
            "Finished".bright_green().bold(),
            download_time_start.elapsed().as_secs() / 60,
            download_time_start.elapsed().as_secs() % 60,
        );

        Ok(())
    }

    ///
    /// Runs a deploy code test transaction.
    ///
    pub fn execute_deploy_code(
        &mut self,
        _test_name: String,
        path: &str,
        caller: web3::types::Address,
        value: Option<u128>,
        constructor_args: Vec<u8>,
    ) -> anyhow::Result<ExecutionResult> {
<<<<<<< HEAD
        let bytecode = self.known_contracts.values().next().unwrap();
        let mut deploy_code = bytecode.deploy_build.to_owned();
        deploy_code.extend(constructor_args);
        let runtime_code = bytecode.runtime_build.to_owned();
=======
        let build = self.builds.get(path).expect("Always valid");
        let mut deploy_code = build.deploy_build.bytecode.to_owned();
        deploy_code.extend(constructor_args);
>>>>>>> eedb5a2a

        self.runtime
            .balances
            .insert(caller, web3::types::U256::max_value());

        let (address, exception) = match evm::transact(
            evm::standard::TransactArgs::Create {
                caller,
                value: value.unwrap_or_default().into(),
                init_code: deploy_code,
                salt: None,
                gas_limit: web3::types::U256::from_str_radix(
                    "ffffffff",
                    era_compiler_common::BASE_HEXADECIMAL,
                )
                .expect("Always valid"),
                gas_price: web3::types::U256::from_str_radix(
                    "b2d05e00",
                    era_compiler_common::BASE_HEXADECIMAL,
                )
                .expect("Always valid"),
                access_list: vec![],
            },
            None,
            &mut self.runtime,
            &self.invoker,
        ) {
            Ok(evm::standard::TransactValue::Create { succeed, address }) => match succeed {
                evm::ExitSucceed::Returned => (address, false),
                _ => (web3::types::Address::zero(), true),
            },
            Ok(evm::standard::TransactValue::Call { .. }) => {
                unreachable!("The `Create` transaction must be executed above")
            }
            Err(_error) => (web3::types::Address::zero(), true),
        };

        let mut return_data = vec![
            0u8;
            era_compiler_common::BYTE_LENGTH_FIELD
                - era_compiler_common::BYTE_LENGTH_ETH_ADDRESS
        ];
        return_data.extend(address.as_fixed_bytes());
        let events = self.runtime.logs.drain(..).collect();
        let output = EVMOutput::new(return_data, exception, events);

        let execution_result = ExecutionResult::from(output);
        Ok(execution_result)
    }

    ///
    /// Runs a runtime code transaction.
    ///
    pub fn execute_runtime_code(
        &mut self,
        _test_name: String,
        address: web3::types::Address,
        caller: web3::types::Address,
        value: Option<u128>,
        calldata: Vec<u8>,
    ) -> anyhow::Result<ExecutionResult> {
        self.runtime
            .balances
            .insert(caller, web3::types::U256::max_value()); // TODO

        let (return_data, exception) = match evm::transact(
            evm::standard::TransactArgs::Call {
                caller,
                address,
                value: value.unwrap_or_default().into(),
                data: calldata,
                gas_limit: web3::types::U256::from_str_radix(
                    "ffffffff",
                    era_compiler_common::BASE_HEXADECIMAL,
                )
                .expect("Always valid"),
                gas_price: web3::types::U256::from_str_radix(
                    "b2d05e00",
                    era_compiler_common::BASE_HEXADECIMAL,
                )
                .expect("Always valid"),
                access_list: vec![],
            },
            None,
            &mut self.runtime,
            &self.invoker,
        ) {
            Ok(evm::standard::TransactValue::Call { succeed, retval }) => {
                (retval, succeed != evm::ExitSucceed::Returned)
            }
            Ok(evm::standard::TransactValue::Create { .. }) => {
                unreachable!("The `Call` transaction must be executed above")
            }
            Err(_error) => (vec![], true),
        };

        let events = self.runtime.logs.drain(..).collect();
        let output = EVMOutput::new(return_data, exception, events);

        let execution_result = ExecutionResult::from(output);
        Ok(execution_result)
    }

    ///
    /// Adds values to storage.
    ///
    pub fn populate_storage(
        &mut self,
        values: HashMap<(web3::types::Address, web3::types::U256), web3::types::H256>,
    ) {
        for ((address, key), value) in values.into_iter() {
            self.runtime
                .storages
                .entry(address)
                .or_default()
                .insert(crate::utils::u256_to_h256(&key), value);
        }
    }
}<|MERGE_RESOLUTION|>--- conflicted
+++ resolved
@@ -88,16 +88,9 @@
         value: Option<u128>,
         constructor_args: Vec<u8>,
     ) -> anyhow::Result<ExecutionResult> {
-<<<<<<< HEAD
-        let bytecode = self.known_contracts.values().next().unwrap();
-        let mut deploy_code = bytecode.deploy_build.to_owned();
+        let build = self.builds.get(path).expect("Always valid");
+        let mut deploy_code = build.deploy_build.to_owned();
         deploy_code.extend(constructor_args);
-        let runtime_code = bytecode.runtime_build.to_owned();
-=======
-        let build = self.builds.get(path).expect("Always valid");
-        let mut deploy_code = build.deploy_build.bytecode.to_owned();
-        deploy_code.extend(constructor_args);
->>>>>>> eedb5a2a
 
         self.runtime
             .balances
