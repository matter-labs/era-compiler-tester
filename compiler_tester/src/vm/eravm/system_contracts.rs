--- conflicted
+++ resolved
@@ -43,15 +43,9 @@
     const PATH_DEFAULT_AA: &'static str =
         r"era-contracts\system-contracts\contracts\DefaultAccount.sol:DefaultAccount";
 
-<<<<<<< HEAD
-    /// The EVM interpreter system contract implementation path.
-    const PATH_EVM_INTERPRETER: &'static str =
-        r"era-contracts\system-contracts\contracts\EvmInterpreter.yul";
-=======
     /// The EVM emulator system contract implementation path.
     const PATH_EVM_EMULATOR: &'static str =
-        "era-contracts/system-contracts/contracts/EvmEmulator.yul";
->>>>>>> cddaada1
+        r"era-contracts\system-contracts\contracts\EvmEmulator.yul";
 
     /// The `keccak256` system contract implementation path.
     const PATH_KECCAK256: &'static str =
@@ -66,7 +60,7 @@
         r"era-contracts\system-contracts\contracts\precompiles\SHA256.yul";
 
     /// The `identity` system contract implementation path.
-    const PATH_IDENTITY: &'static str = "tests/solidity/simple/system/identity.sol:Identity";
+    const PATH_IDENTITY: &'static str = r"tests\solidity\simple\system\identity.sol:Identity";
 
     /// The `ecadd` system contract implementation path.
     const PATH_ECADD: &'static str =
@@ -122,11 +116,7 @@
 
     /// The EVM gas manager system contract implementation path.
     const PATH_EVM_GAS_MANAGER: &'static str =
-<<<<<<< HEAD
-        r"era-contracts\system-contracts\contracts\EvmGasManager.sol:EvmGasManager";
-=======
-        "era-contracts/system-contracts/contracts/EvmGasManager.yul";
->>>>>>> cddaada1
+        r"era-contracts\system-contracts\contracts\EvmGasManager.yul";
 
     ///
     /// Loads or builds the system contracts.
