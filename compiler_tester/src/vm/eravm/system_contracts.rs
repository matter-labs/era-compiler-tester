//!
//! The EraVM system contracts.
//!

use std::collections::HashMap;
use std::fs::File;
use std::path::PathBuf;
use std::time::Instant;

use colored::Colorize;

use crate::compilers::mode::Mode;
use crate::compilers::solidity::mode::Mode as SolidityMode;
use crate::compilers::solidity::SolidityCompiler;
use crate::compilers::yul::mode::Mode as YulMode;
use crate::compilers::yul::YulCompiler;
use crate::compilers::Compiler;
use crate::toolchain::Toolchain;

/// The EVMGasManager system contract address.
pub const ADDRESS_EVM_GAS_MANAGER: u16 = 0x8013;

///
/// The EraVM system contracts.
///
#[derive(serde::Serialize, serde::Deserialize)]
pub struct SystemContracts {
    /// The deployed system contracts builds.
    pub deployed_contracts: Vec<(web3::types::Address, era_compiler_llvm_context::EraVMBuild)>,
    /// The default account abstraction contract build.
    pub default_aa: era_compiler_llvm_context::EraVMBuild,
    /// The EVM emulator contract build.
    pub evm_emulator: era_compiler_llvm_context::EraVMBuild,
}

impl SystemContracts {
    /// The empty contract implementation path.
    const PATH_EMPTY_CONTRACT: (&'static str, &'static str) = (
        "era-contracts/system-contracts/contracts/EmptyContract.sol",
        "EmptyContract",
    );

    /// The default account abstraction contract implementation path.
    const PATH_DEFAULT_AA: (&'static str, &'static str) = (
        "era-contracts/system-contracts/contracts/DefaultAccount.sol",
        "DefaultAccount",
    );

    /// The EVM emulator system contract implementation path.
    const PATH_EVM_EMULATOR: &'static str =
        "era-contracts/system-contracts/contracts/EvmEmulator.yul";

    /// The `keccak256` system contract implementation path.
    const PATH_KECCAK256: &'static str =
        "era-contracts/system-contracts/contracts/precompiles/Keccak256.yul";

    /// The `ecrecover` system contract implementation path.
    const PATH_ECRECOVER: &'static str =
        "era-contracts/system-contracts/contracts/precompiles/Ecrecover.yul";

    /// The `sha256` system contract implementation path.
    const PATH_SHA256: &'static str =
        "era-contracts/system-contracts/contracts/precompiles/SHA256.yul";

    /// The `identity` system contract implementation path.
<<<<<<< HEAD
    const PATH_IDENTITY: &'static str = "era-contracts/system-contracts/contracts/precompiles/Identity.yul";
=======
    const PATH_IDENTITY: (&'static str, &'static str) =
        ("tests/solidity/simple/system/identity.sol", "Identity");
>>>>>>> 20c838df

    /// The `ecadd` system contract implementation path.
    const PATH_ECADD: &'static str =
        "era-contracts/system-contracts/contracts/precompiles/EcAdd.yul";

    /// The `ecmul` system contract implementation path.
    const PATH_ECMUL: &'static str =
        "era-contracts/system-contracts/contracts/precompiles/EcMul.yul";

    /// The account code storage system contract implementation path.
    const PATH_ACCOUNT_CODE_STORAGE: (&'static str, &'static str) = (
        "era-contracts/system-contracts/contracts/AccountCodeStorage.sol",
        "AccountCodeStorage",
    );

    /// The contract deployer system contract implementation path.
    const PATH_CONTRACT_DEPLOYER: (&'static str, &'static str) = (
        "era-contracts/system-contracts/contracts/ContractDeployer.sol",
        "ContractDeployer",
    );

    /// The nonce holder system contract implementation path.
    const PATH_NONCE_HOLDER: (&'static str, &'static str) = (
        "era-contracts/system-contracts/contracts/NonceHolder.sol",
        "NonceHolder",
    );

    /// The knows codes storage system contract implementation path.
    const PATH_KNOWN_CODES_STORAGE: (&'static str, &'static str) = (
        "era-contracts/system-contracts/contracts/KnownCodesStorage.sol",
        "KnownCodesStorage",
    );

    /// The immutable simulator system contract implementation path.
    const PATH_IMMUTABLE_SIMULATOR: (&'static str, &'static str) = (
        "era-contracts/system-contracts/contracts/ImmutableSimulator.sol",
        "ImmutableSimulator",
    );

    /// The L1-messenger system contract implementation path.
    const PATH_L1_MESSENGER: (&'static str, &'static str) = (
        "era-contracts/system-contracts/contracts/L1Messenger.sol",
        "L1Messenger",
    );

    /// The `msg.value` simulator system contract implementation path.
    const PATH_MSG_VALUE_SIMULATOR: (&'static str, &'static str) = (
        "era-contracts/system-contracts/contracts/MsgValueSimulator.sol",
        "MsgValueSimulator",
    );

    /// The system context system contract implementation path.
    const PATH_SYSTEM_CONTEXT: (&'static str, &'static str) = (
        "era-contracts/system-contracts/contracts/SystemContext.sol",
        "SystemContext",
    );

    /// The event writer system contract implementation path.
    const PATH_EVENT_WRITER: &'static str =
        "era-contracts/system-contracts/contracts/EventWriter.yul";

    /// The code oracle system contract implementation path.
    const PATH_CODE_ORACLE: &'static str =
        "era-contracts/system-contracts/contracts/precompiles/CodeOracle.yul";

    /// The base token system contract implementation path.
    const PATH_BASE_TOKEN: (&'static str, &'static str) = (
        "era-contracts/system-contracts/contracts/L2BaseToken.sol",
        "L2BaseToken",
    );

    /// The EVM gas manager system contract implementation path.
    const PATH_EVM_GAS_MANAGER: &'static str =
        "era-contracts/system-contracts/contracts/EvmGasManager.yul";

    ///
    /// Loads or builds the system contracts.
    ///
    pub fn load_or_build(
        solc_version: semver::Version,
        system_contracts_debug_config: Option<era_compiler_llvm_context::DebugConfig>,
        system_contracts_load_path: Option<PathBuf>,
        system_contracts_save_path: Option<PathBuf>,
    ) -> anyhow::Result<Self> {
        let system_contracts = if let Some(system_contracts_path) = system_contracts_load_path {
            Self::load(system_contracts_path)
                .map_err(|error| anyhow::anyhow!("System contracts loading: {}", error))?
        } else {
            Self::build(solc_version, system_contracts_debug_config)
                .map_err(|error| anyhow::anyhow!("System contracts building: {}", error))?
        };

        if let Some(system_contracts_save_path) = system_contracts_save_path {
            system_contracts
                .save(system_contracts_save_path)
                .map_err(|error| anyhow::anyhow!("System contracts saving: {}", error))?;
        }

        Ok(system_contracts)
    }

    ///
    /// Builds the system contracts.
    ///
    fn build(
        solc_version: semver::Version,
        debug_config: Option<era_compiler_llvm_context::DebugConfig>,
    ) -> anyhow::Result<Self> {
        let build_time_start = Instant::now();
        println!("    {} system contracts", "Building".bright_green().bold());

        let yul_system_contracts = [
            (
                web3::types::Address::from_low_u64_be(zkevm_opcode_defs::ADDRESS_KECCAK256.into()),
                Self::PATH_KECCAK256.to_owned(),
            ),
            (
                web3::types::Address::from_low_u64_be(zkevm_opcode_defs::ADDRESS_ECRECOVER.into()),
                Self::PATH_ECRECOVER.to_owned(),
            ),
            (
                web3::types::Address::from_low_u64_be(zkevm_opcode_defs::ADDRESS_SHA256.into()),
                Self::PATH_SHA256.to_owned(),
            ),
            (
                web3::types::Address::from_low_u64_be(
                    zkevm_opcode_defs::system_params::ADDRESS_ECADD.into(),
                ),
                Self::PATH_ECADD.to_owned(),
            ),
            (
                web3::types::Address::from_low_u64_be(
                    zkevm_opcode_defs::system_params::ADDRESS_ECMUL.into(),
                ),
                Self::PATH_ECMUL.to_owned(),
            ),
            (
                web3::types::Address::from_low_u64_be(
                    zkevm_opcode_defs::system_params::ADDRESS_IDENTITY.into(),
                ),
                Self::PATH_IDENTITY,
            ),
            (
                web3::types::Address::from_low_u64_be(
                    zkevm_opcode_defs::ADDRESS_EVENT_WRITER.into(),
                ),
                Self::PATH_EVENT_WRITER.to_owned(),
            ),
            (
                web3::types::Address::from_low_u64_be(0x8012),
                Self::PATH_CODE_ORACLE.to_owned(),
            ),
            (
                web3::types::Address::from_low_u64_be(ADDRESS_EVM_GAS_MANAGER.into()),
                Self::PATH_EVM_GAS_MANAGER.to_owned(),
            ),
        ];

        let solidity_system_contracts = vec![
            (
                web3::types::Address::zero(),
                Self::normalize_name_fs(
                    Self::PATH_EMPTY_CONTRACT.0,
                    Some(Self::PATH_EMPTY_CONTRACT.1),
                ),
            ),
            (
<<<<<<< HEAD
=======
                web3::types::Address::from_low_u64_be(zkevm_opcode_defs::ADDRESS_IDENTITY.into()),
                Self::normalize_name_fs(Self::PATH_IDENTITY.0, Some(Self::PATH_IDENTITY.1)),
            ),
            (
>>>>>>> 20c838df
                web3::types::Address::from_low_u64_be(
                    zkevm_opcode_defs::ADDRESS_ACCOUNT_CODE_STORAGE.into(),
                ),
                Self::normalize_name_fs(
                    Self::PATH_ACCOUNT_CODE_STORAGE.0,
                    Some(Self::PATH_ACCOUNT_CODE_STORAGE.1),
                ),
            ),
            (
                web3::types::Address::from_low_u64_be(
                    zkevm_opcode_defs::ADDRESS_NONCE_HOLDER.into(),
                ),
                Self::normalize_name_fs(Self::PATH_NONCE_HOLDER.0, Some(Self::PATH_NONCE_HOLDER.1)),
            ),
            (
                web3::types::Address::from_low_u64_be(
                    zkevm_opcode_defs::ADDRESS_KNOWN_CODES_STORAGE.into(),
                ),
                Self::normalize_name_fs(
                    Self::PATH_KNOWN_CODES_STORAGE.0,
                    Some(Self::PATH_KNOWN_CODES_STORAGE.1),
                ),
            ),
            (
                web3::types::Address::from_low_u64_be(
                    zkevm_opcode_defs::ADDRESS_IMMUTABLE_SIMULATOR.into(),
                ),
                Self::normalize_name_fs(
                    Self::PATH_IMMUTABLE_SIMULATOR.0,
                    Some(Self::PATH_IMMUTABLE_SIMULATOR.1),
                ),
            ),
            (
                web3::types::Address::from_low_u64_be(
                    zkevm_opcode_defs::ADDRESS_CONTRACT_DEPLOYER.into(),
                ),
                Self::normalize_name_fs(
                    Self::PATH_CONTRACT_DEPLOYER.0,
                    Some(Self::PATH_CONTRACT_DEPLOYER.1),
                ),
            ),
            (
                web3::types::Address::from_low_u64_be(
                    zkevm_opcode_defs::ADDRESS_L1_MESSENGER.into(),
                ),
                Self::normalize_name_fs(Self::PATH_L1_MESSENGER.0, Some(Self::PATH_L1_MESSENGER.1)),
            ),
            (
                web3::types::Address::from_low_u64_be(zkevm_opcode_defs::ADDRESS_MSG_VALUE.into()),
                Self::normalize_name_fs(
                    Self::PATH_MSG_VALUE_SIMULATOR.0,
                    Some(Self::PATH_MSG_VALUE_SIMULATOR.1),
                ),
            ),
            (
                web3::types::Address::from_low_u64_be(
                    zkevm_opcode_defs::ADDRESS_SYSTEM_CONTEXT.into(),
                ),
                Self::normalize_name_fs(
                    Self::PATH_SYSTEM_CONTEXT.0,
                    Some(Self::PATH_SYSTEM_CONTEXT.1),
                ),
            ),
            (
                web3::types::Address::from_low_u64_be(zkevm_opcode_defs::ADDRESS_ETH_TOKEN.into()),
                Self::normalize_name_fs(Self::PATH_BASE_TOKEN.0, Some(Self::PATH_BASE_TOKEN.1)),
            ),
        ];

        let mut yul_file_paths = Vec::with_capacity(yul_system_contracts.len() + 1);
        for (_, path) in yul_system_contracts.iter() {
            yul_file_paths.push(PathBuf::from(path));
        }
        yul_file_paths.push(PathBuf::from(Self::PATH_EVM_EMULATOR));
        let yul_optimizer_settings = era_compiler_llvm_context::OptimizerSettings::cycles();
        let yul_mode = YulMode::new(yul_optimizer_settings, true).into();
        let yul_llvm_options = vec![
            "-eravm-jump-table-density-threshold",
            "10",
            "-tail-dup-size",
            "6",
            "-eravm-enable-split-loop-phi-live-ranges",
            "-tail-merge-only-bbs-without-succ",
            "-tail-dup-fallthrough-bbs",
        ]
        .into_iter()
        .map(|option| option.to_owned())
        .collect();
        let mut builds = Self::compile(
            YulCompiler::new(Toolchain::IrLLVM),
            yul_file_paths,
            &yul_mode,
            yul_llvm_options,
            debug_config.clone(),
        )?;

        let mut solidity_file_paths = Vec::with_capacity(solidity_system_contracts.len() + 2);
        for pattern in [
            "tests/solidity/simple/system/identity.sol",
            "era-contracts/system-contracts/contracts/*.sol",
            "era-contracts/system-contracts/contracts/libraries/**/*.sol",
            "era-contracts/system-contracts/contracts/interfaces/**/*.sol",
            "era-contracts/system-contracts/contracts/openzeppelin/**/*.sol",
            "tests/solidity/complex/interpreter/*.sol",
        ]
        .into_iter()
        .map(PathBuf::from)
        {
            for path in glob::glob(pattern.to_str().expect("Always valid"))?.filter_map(Result::ok)
            {
                if !solidity_file_paths.contains(&path) {
                    solidity_file_paths.push(path);
                }
            }
        }

        let solidity_optimizer_settings = era_compiler_llvm_context::OptimizerSettings::cycles();
        let solidity_mode = SolidityMode::new(
            solc_version,
            era_solc::StandardJsonInputCodegen::Yul,
            true,
            true,
            solidity_optimizer_settings,
            true,
            true,
        )
        .into();
        builds.extend(Self::compile(
            SolidityCompiler::new(),
            solidity_file_paths,
            &solidity_mode,
            vec![],
            debug_config,
        )?);

        let default_aa = builds
            .remove(
                Self::normalize_name_solc(Self::PATH_DEFAULT_AA.0, Some(Self::PATH_DEFAULT_AA.1))
                    .as_str(),
            )
            .ok_or_else(|| {
                anyhow::anyhow!("The default AA code not found in the compiler build artifacts")
            })?;
        let evm_emulator = builds
            .remove(Self::normalize_name_solc(Self::PATH_EVM_EMULATOR, None).as_str())
            .ok_or_else(|| {
                anyhow::anyhow!("The EVM emulator code not found in the compiler build artifacts")
            })?;

        let mut system_contracts =
            Vec::with_capacity(solidity_system_contracts.len() + yul_system_contracts.len());
        system_contracts.extend(solidity_system_contracts);
        system_contracts.extend(yul_system_contracts);

        let mut deployed_contracts = Vec::with_capacity(system_contracts.len());
        for (address, path) in system_contracts.into_iter() {
            let build = builds
                .remove(Self::normalize_name_solc(path.as_str(), None).as_str())
                .unwrap_or_else(|| panic!("System contract `{path}` not found in the builds"));
            deployed_contracts.push((address, build));
        }

        println!(
            "    {} building system contracts in {}.{:03}s",
            "Finished".bright_green().bold(),
            build_time_start.elapsed().as_secs(),
            build_time_start.elapsed().subsec_millis(),
        );

        Ok(Self {
            deployed_contracts,
            default_aa,
            evm_emulator,
        })
    }

    ///
    /// Load the system contracts build from the given file.
    ///
    fn load(system_contracts_path: PathBuf) -> anyhow::Result<Self> {
        let system_contracts_file = File::open(system_contracts_path.as_path())?;
        let system_contracts: SystemContracts = bincode::deserialize_from(system_contracts_file)
            .map_err(|error| {
                anyhow::anyhow!(
                    "System contract {system_contracts_path:?} deserialization: {error}"
                )
            })?;
        println!(
            "      {} the System Contracts from `{}`",
            "Loaded".bright_green().bold(),
            system_contracts_path.to_string_lossy()
        );
        Ok(system_contracts)
    }

    ///
    /// Save the system contracts build to the given file.
    ///
    fn save(&self, system_contracts_path: PathBuf) -> anyhow::Result<()> {
        let system_contracts_file = File::create(system_contracts_path.as_path())?;
        bincode::serialize_into(system_contracts_file, self).map_err(|error| {
            anyhow::anyhow!("System contracts {system_contracts_path:?} serialization: {error}")
        })?;

        println!(
            "       {} the System Contracts to `{}`",
            "Saved".bright_green().bold(),
            system_contracts_path.to_string_lossy()
        );
        Ok(())
    }

    ///
    /// Normalizes contract names with respect to the file system.
    ///
    fn normalize_name_fs(path: &str, name: Option<&str>) -> String {
        let contract_name = era_compiler_common::ContractName::new(
            path.replace("/", std::path::MAIN_SEPARATOR_STR),
            name.map(|name| name.to_string()),
        );
        contract_name.full_path
    }

    ///
    /// Normalizes contract names with respect to `solc`.
    ///
    fn normalize_name_solc(path: &str, name: Option<&str>) -> String {
        let contract_name = era_compiler_common::ContractName::new(
            path.replace(std::path::MAIN_SEPARATOR_STR, "/"),
            name.map(|name| name.to_string()),
        );
        contract_name.full_path
    }

    ///
    /// Compiles the system contracts.
    ///
    fn compile<C>(
        compiler: C,
        paths: Vec<PathBuf>,
        mode: &Mode,
        llvm_options: Vec<String>,
        debug_config: Option<era_compiler_llvm_context::DebugConfig>,
    ) -> anyhow::Result<HashMap<String, era_compiler_llvm_context::EraVMBuild>>
    where
        C: Compiler,
    {
        let mut sources = Vec::new();
        for path in paths.into_iter() {
            let mut source = std::fs::read_to_string(path.as_path()).map_err(|error| {
                anyhow::anyhow!("System contract file {path:?} reading error: {error}",)
            })?;

            if path == PathBuf::from("era-contracts/system-contracts/contracts/Constants.sol") {
                source = source.replace("{{SYSTEM_CONTRACTS_OFFSET}}", "0x8000");
            }

            let path = path
                .to_string_lossy()
                .replace(std::path::MAIN_SEPARATOR_STR, "/");

            sources.push((path, source));
        }

        compiler
            .compile_for_eravm(
                "system-contracts".to_owned(),
                sources,
                era_solc::StandardJsonInputLibraries::default(),
                mode,
                llvm_options,
                debug_config,
            )
            .map(|output| output.builds)
            .map_err(|error| anyhow::anyhow!("Failed to compile system contracts: {}", error))
    }
}<|MERGE_RESOLUTION|>--- conflicted
+++ resolved
@@ -63,12 +63,7 @@
         "era-contracts/system-contracts/contracts/precompiles/SHA256.yul";
 
     /// The `identity` system contract implementation path.
-<<<<<<< HEAD
     const PATH_IDENTITY: &'static str = "era-contracts/system-contracts/contracts/precompiles/Identity.yul";
-=======
-    const PATH_IDENTITY: (&'static str, &'static str) =
-        ("tests/solidity/simple/system/identity.sol", "Identity");
->>>>>>> 20c838df
 
     /// The `ecadd` system contract implementation path.
     const PATH_ECADD: &'static str =
@@ -194,6 +189,10 @@
                 Self::PATH_SHA256.to_owned(),
             ),
             (
+                web3::types::Address::from_low_u64_be(zkevm_opcode_defs::ADDRESS_IDENTITY.into()),
+                Self::PATH_IDENTITY.to_owned(),
+            ),
+            (
                 web3::types::Address::from_low_u64_be(
                     zkevm_opcode_defs::system_params::ADDRESS_ECADD.into(),
                 ),
@@ -236,13 +235,6 @@
                 ),
             ),
             (
-<<<<<<< HEAD
-=======
-                web3::types::Address::from_low_u64_be(zkevm_opcode_defs::ADDRESS_IDENTITY.into()),
-                Self::normalize_name_fs(Self::PATH_IDENTITY.0, Some(Self::PATH_IDENTITY.1)),
-            ),
-            (
->>>>>>> 20c838df
                 web3::types::Address::from_low_u64_be(
                     zkevm_opcode_defs::ADDRESS_ACCOUNT_CODE_STORAGE.into(),
                 ),
