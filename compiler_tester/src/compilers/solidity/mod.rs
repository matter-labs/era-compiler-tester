//!
//! The Solidity compiler.
//!

pub mod cache_key;
pub mod mode;
pub mod upstream;

use std::collections::BTreeMap;
use std::collections::HashMap;
use std::path::Path;

use itertools::Itertools;

use crate::compilers::cache::Cache;
use crate::compilers::mode::Mode;
use crate::compilers::Compiler;
use crate::vm::eravm::input::build::Build as EraVMBuild;
use crate::vm::eravm::input::Input as EraVMInput;
use crate::vm::evm::input::build::Build as EVMBuild;
use crate::vm::evm::input::Input as EVMInput;

use self::cache_key::CacheKey;
use self::mode::Mode as SolidityMode;

///
/// The Solidity compiler.
///
pub struct SolidityCompiler {
    /// The `solc` process output cache.
    cache: Cache<CacheKey, era_compiler_solidity::SolcStandardJsonOutput>,
}

lazy_static::lazy_static! {
    ///
    /// All supported modes.
    ///
    /// All compilers must be downloaded before initialization.
    ///
    static ref MODES: Vec<Mode> = {
        let mut solc_pipeline_versions = Vec::new();
        for (pipeline, optimize, via_ir) in [
            (era_compiler_solidity::SolcPipeline::EVMLA, false, false),
            (era_compiler_solidity::SolcPipeline::EVMLA, true, false),
            (era_compiler_solidity::SolcPipeline::EVMLA, true, true),
            (era_compiler_solidity::SolcPipeline::Yul, false, true),
            (era_compiler_solidity::SolcPipeline::Yul, true, true),
        ] {
            for version in SolidityCompiler::all_versions(pipeline, via_ir).expect("`solc` versions analysis error") {
                solc_pipeline_versions.push((pipeline, optimize, via_ir, version));
            }
        }

        era_compiler_llvm_context::OptimizerSettings::combinations()
            .into_iter()
            .cartesian_product(solc_pipeline_versions)
            .map(
                |(llvm_optimizer_settings, (pipeline, optimize, via_ir, version))| {
                    SolidityMode::new(
                        version,
                        pipeline,
                        via_ir,
                        optimize,
                        llvm_optimizer_settings,
                        false,
                        false,
                    )
                    .into()
                },
            )
            .collect::<Vec<Mode>>()
    };
}

impl Default for SolidityCompiler {
    fn default() -> Self {
        Self::new()
    }
}

impl SolidityCompiler {
    /// The compiler binaries directory.
    const DIRECTORY: &'static str = "solc-bin/";

    /// The solc allow paths argument value.
    const SOLC_ALLOW_PATHS: &'static str = "tests";

    ///
    /// A shortcut constructor.
    ///
    pub fn new() -> Self {
        Self {
            cache: Cache::new(),
        }
    }

    ///
    /// Returns the `solc` executable by its version.
    ///
    pub fn executable(
        version: &semver::Version,
    ) -> anyhow::Result<era_compiler_solidity::SolcCompiler> {
        era_compiler_solidity::SolcCompiler::new(format!("{}/solc-{}", Self::DIRECTORY, version))
    }

    ///
    /// Returns the `solc` executable used to compile system contracts.
    ///
    pub fn system_contract_executable() -> anyhow::Result<era_compiler_solidity::SolcCompiler> {
        era_compiler_solidity::SolcCompiler::new(format!(
            "{}/solc-system-contracts",
            Self::DIRECTORY
        ))
    }

    ///
    /// Returns the compiler versions downloaded for the specified compilation pipeline.
    ///
    pub fn all_versions(
        pipeline: era_compiler_solidity::SolcPipeline,
        via_ir: bool,
    ) -> anyhow::Result<Vec<semver::Version>> {
        let mut versions = Vec::new();
        for entry in std::fs::read_dir(Self::DIRECTORY)? {
            let entry = entry?;
            let path = entry.path();
            let entry_type = entry.file_type().map_err(|error| {
                anyhow::anyhow!(
                    "File `{}` type getting error: {}",
                    path.to_string_lossy(),
                    error
                )
            })?;
            if !entry_type.is_file() {
                anyhow::bail!(
                    "Invalid `solc` binary file type: {}",
                    path.to_string_lossy()
                );
            }

            let file_name = entry.file_name().to_string_lossy().to_string();
            let version_str = match file_name.strip_prefix("solc-") {
                Some(version_str) => version_str,
                None => continue,
            };
            let version: semver::Version = match version_str.parse() {
                Ok(version) => version,
                Err(_) => continue,
            };
            if era_compiler_solidity::SolcPipeline::Yul == pipeline
                && version < era_compiler_solidity::SolcCompiler::FIRST_YUL_VERSION
            {
                continue;
            }
            if era_compiler_solidity::SolcPipeline::EVMLA == pipeline
                && via_ir
                && version < era_compiler_solidity::SolcCompiler::FIRST_VIA_IR_VERSION
            {
                continue;
            }

            versions.push(version);
        }
        Ok(versions)
    }

    ///
    /// Runs the solc subprocess and returns the output.
    ///
    fn standard_json_output(
        sources: &[(String, String)],
        libraries: &BTreeMap<String, BTreeMap<String, String>>,
        mode: &SolidityMode,
    ) -> anyhow::Result<era_compiler_solidity::SolcStandardJsonOutput> {
        let mut solc_compiler = if mode.is_system_contracts_mode {
            Self::system_contract_executable()
        } else {
            Self::executable(&mode.solc_version)
        }?;

        let output_selection =
            era_compiler_solidity::SolcStandardJsonInputSettingsSelection::new_required(Some(
                mode.solc_pipeline,
            ));

        let optimizer = era_compiler_solidity::SolcStandardJsonInputSettingsOptimizer::new(
            mode.solc_optimize,
            None,
            &mode.solc_version,
            false,
            false,
            None,
        );

        let evm_version = if mode.solc_version >= semver::Version::new(0, 8, 24)
        /* TODO */
        {
            Some(era_compiler_common::EVMVersion::Cancun)
        } else {
            None
        };

        let solc_input = era_compiler_solidity::SolcStandardJsonInput::try_from_sources(
            evm_version,
            sources.iter().cloned().collect(),
            libraries.clone(),
            None,
            output_selection,
            optimizer,
            None,
            mode.via_ir,
            None,
        )
        .map_err(|error| anyhow::anyhow!("Solidity standard JSON I/O error: {}", error))?;

        let allow_paths = Path::new(Self::SOLC_ALLOW_PATHS)
            .canonicalize()
            .expect("Always valid")
            .to_string_lossy()
            .to_string();

        solc_compiler.standard_json(
            solc_input,
            Some(mode.solc_pipeline),
            None,
            vec![],
            Some(allow_paths),
        )
    }

    ///
    /// Evaluates the standard JSON output or loads it from the cache.
    ///
    fn standard_json_output_cached(
        &self,
        test_path: String,
        sources: &[(String, String)],
        libraries: &BTreeMap<String, BTreeMap<String, String>>,
        mode: &SolidityMode,
    ) -> anyhow::Result<era_compiler_solidity::SolcStandardJsonOutput> {
        let cache_key = CacheKey::new(
            test_path,
            mode.solc_version.clone(),
            mode.solc_pipeline,
            mode.via_ir,
            mode.solc_optimize,
        );

        if !self.cache.contains(&cache_key) {
            self.cache.evaluate(cache_key.clone(), || {
                Self::standard_json_output(sources, libraries, mode)
            });
        }

        self.cache.get_cloned(&cache_key)
    }

    ///
    /// Get the method identifiers from the solc output.
    ///
    fn get_method_identifiers(
        solc_output: &era_compiler_solidity::SolcStandardJsonOutput,
    ) -> anyhow::Result<BTreeMap<String, BTreeMap<String, u32>>> {
        let files = solc_output
            .contracts
            .as_ref()
            .ok_or_else(|| anyhow::anyhow!("Solidity contracts not found in the output"))?;

        let mut method_identifiers = BTreeMap::new();
        for (path, contracts) in files.iter() {
            for (name, contract) in contracts.iter() {
                let mut contract_identifiers = BTreeMap::new();
                for (entry, selector) in contract
                    .evm
                    .as_ref()
                    .ok_or_else(|| {
                        anyhow::anyhow!("EVM object of the contract `{}:{}` not found", path, name)
                    })?
                    .method_identifiers
                    .as_ref()
                    .ok_or_else(|| {
                        anyhow::anyhow!(
                            "Method identifiers of the contract `{}:{}` not found",
                            path,
                            name
                        )
                    })?
                    .iter()
                {
                    let selector =
                        u32::from_str_radix(selector, era_compiler_common::BASE_HEXADECIMAL)
                            .map_err(|error| {
                                anyhow::anyhow!(
                                    "Invalid selector `{}` received from the Solidity compiler: {}",
                                    selector,
                                    error
                                )
                            })?;
                    contract_identifiers.insert(entry.clone(), selector);
                }
                method_identifiers.insert(format!("{path}:{name}"), contract_identifiers);
            }
        }
        Ok(method_identifiers)
    }

    ///
    /// Get the last contract from the solc output.
    ///
    fn get_last_contract(
        solc_output: &era_compiler_solidity::SolcStandardJsonOutput,
        sources: &[(String, String)],
    ) -> anyhow::Result<String> {
        solc_output
            .sources
            .as_ref()
            .ok_or_else(|| {
                anyhow::anyhow!(
                    "The Solidity sources are empty. Found errors: {:?}",
                    solc_output.errors
                )
            })
            .and_then(|output_sources| {
                for (path, _source) in sources.iter().rev() {
                    match output_sources
                        .get(path)
                        .ok_or_else(|| anyhow::anyhow!("The last source not found in the output"))?
                        .last_contract_name()
                    {
                        Ok(name) => return Ok(format!("{path}:{name}")),
                        Err(_error) => continue,
                    }
                }
                anyhow::bail!("The last source not found in the output")
            })
    }
}

impl Compiler for SolidityCompiler {
    fn compile_for_eravm(
        &self,
        test_path: String,
        sources: Vec<(String, String)>,
        libraries: BTreeMap<String, BTreeMap<String, String>>,
        mode: &Mode,
        debug_config: Option<era_compiler_llvm_context::DebugConfig>,
    ) -> anyhow::Result<EraVMInput> {
        let mode = SolidityMode::unwrap(mode);

        let mut solc_output = self
            .standard_json_output_cached(test_path, &sources, &libraries, mode)
            .map_err(|error| anyhow::anyhow!("Solidity standard JSON I/O error: {}", error))?;

        if let Some(errors) = solc_output.errors.as_deref() {
            let mut has_errors = false;
            let mut error_messages = Vec::with_capacity(errors.len());

            for error in errors.iter() {
                if error.severity.as_str() == "error" {
                    has_errors = true;
                    error_messages.push(error.formatted_message.to_owned());
                }
            }

            if has_errors {
                anyhow::bail!("`solc` errors found: {:?}", error_messages);
            }
        }

        let method_identifiers = Self::get_method_identifiers(&solc_output)
            .map_err(|error| anyhow::anyhow!("Failed to get method identifiers: {}", error))?;

        let last_contract = Self::get_last_contract(&solc_output, &sources)
            .map_err(|error| anyhow::anyhow!("Failed to get the last contract: {}", error))?;

<<<<<<< HEAD
        let mut solc_compiler = if mode.is_system_contracts_mode { SolidityCompiler::system_contract_executable() } else { SolidityCompiler::executable(&mode.solc_version) }?;
=======
        let mut solc_compiler = if mode.is_system_contracts_mode {
            SolidityCompiler::system_contract_executable()
        } else {
            SolidityCompiler::executable(&mode.solc_version)
        }?;
>>>>>>> d19c4a59

        let project = era_compiler_solidity::Project::try_from_solidity_sources(
            &mut solc_output,
            sources.into_iter().collect::<BTreeMap<String, String>>(),
            libraries,
            mode.solc_pipeline,
            &mut solc_compiler,
            debug_config.as_ref(),
        )?;

        let build = project.compile_to_eravm(
            mode.llvm_optimizer_settings.to_owned(),
            mode.is_system_mode,
            false,
            zkevm_assembly::get_encoding_mode(),
            debug_config,
        )?;
        build.write_to_standard_json(
            &mut solc_output,
            Some(&era_compiler_solidity::SolcVersion::new(
                mode.solc_version.to_string(),
                mode.solc_version.to_owned(),
                None,
            )),
            &semver::Version::new(0, 0, 0),
        )?;

        let builds: HashMap<String, EraVMBuild> = solc_output
            .contracts
            .expect("Always exists")
            .into_iter()
            .flat_map(|(file_name, file)| {
                file.into_iter()
                    .filter_map(|(contract_name, contract)| {
                        let name = format!("{}:{}", file_name, contract_name);
                        let evm = contract.evm.expect("Always exists");
                        let assembly =
                            zkevm_assembly::Assembly::from_string(evm.assembly_text?, None)
                                .expect("Always valid");
                        let build = match contract.hash {
                            Some(bytecode_hash) => {
                                EraVMBuild::new_with_hash(assembly, bytecode_hash)
                                    .expect("Always valid")
                            }
                            None => EraVMBuild::new(assembly).expect("Always valid"),
                        };
                        Some((name, build))
                    })
                    .collect::<HashMap<String, EraVMBuild>>()
            })
            .collect();

        Ok(EraVMInput::new(
            builds,
            Some(method_identifiers),
            last_contract,
        ))
    }

    fn compile_for_evm(
        &self,
        test_path: String,
        sources: Vec<(String, String)>,
        libraries: BTreeMap<String, BTreeMap<String, String>>,
        mode: &Mode,
        debug_config: Option<era_compiler_llvm_context::DebugConfig>,
    ) -> anyhow::Result<EVMInput> {
        let mode = SolidityMode::unwrap(mode);

        let mut solc_output =
            self.standard_json_output_cached(test_path, &sources, &libraries, mode)?;

        if let Some(errors) = solc_output.errors.as_deref() {
            let mut has_errors = false;
            let mut error_messages = Vec::with_capacity(errors.len());

            for error in errors.iter() {
                if error.severity.as_str() == "error" {
                    has_errors = true;
                    error_messages.push(error.formatted_message.to_owned());
                }
            }

            if has_errors {
                anyhow::bail!("`solc` errors found: {:?}", error_messages);
            }
        }

        let method_identifiers = Self::get_method_identifiers(&solc_output)?;

        let last_contract = Self::get_last_contract(&solc_output, &sources)?;

        let mut solc_compiler = SolidityCompiler::executable(&mode.solc_version)?;

        let project = era_compiler_solidity::Project::try_from_solidity_sources(
            &mut solc_output,
            sources.into_iter().collect::<BTreeMap<String, String>>(),
            libraries,
            mode.solc_pipeline,
            &mut solc_compiler,
            debug_config.as_ref(),
        )?;

        let build =
            project.compile_to_evm(mode.llvm_optimizer_settings.to_owned(), false, debug_config)?;

        let builds: HashMap<String, EVMBuild> = build
            .contracts
            .into_iter()
            .map(|(path, contract)| {
                let build = EVMBuild::new(contract.deploy_build, contract.runtime_build);
                (path, build)
            })
            .collect::<HashMap<String, EVMBuild>>();

        Ok(EVMInput::new(
            builds,
            Some(method_identifiers),
            last_contract,
        ))
    }

    fn all_modes(&self) -> Vec<Mode> {
        MODES.clone()
    }

    fn allows_multi_contract_files(&self) -> bool {
        true
    }
}<|MERGE_RESOLUTION|>--- conflicted
+++ resolved
@@ -373,15 +373,11 @@
         let last_contract = Self::get_last_contract(&solc_output, &sources)
             .map_err(|error| anyhow::anyhow!("Failed to get the last contract: {}", error))?;
 
-<<<<<<< HEAD
-        let mut solc_compiler = if mode.is_system_contracts_mode { SolidityCompiler::system_contract_executable() } else { SolidityCompiler::executable(&mode.solc_version) }?;
-=======
         let mut solc_compiler = if mode.is_system_contracts_mode {
             SolidityCompiler::system_contract_executable()
         } else {
             SolidityCompiler::executable(&mode.solc_version)
         }?;
->>>>>>> d19c4a59
 
         let project = era_compiler_solidity::Project::try_from_solidity_sources(
             &mut solc_output,
