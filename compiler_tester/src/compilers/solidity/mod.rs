--- conflicted
+++ resolved
@@ -100,18 +100,17 @@
     pub fn executable(
         version: &semver::Version,
     ) -> anyhow::Result<era_compiler_solidity::SolcCompiler> {
-        era_compiler_solidity::SolcCompiler::new(
-            format!("{}/solc-{}", Self::DIRECTORY, version).as_str(),
-        )
+        era_compiler_solidity::SolcCompiler::new(format!("{}/solc-{}", Self::DIRECTORY, version))
     }
 
     ///
     /// Returns the `solc` executable used to compile system contracts.
     ///
     pub fn system_contract_executable() -> anyhow::Result<era_compiler_solidity::SolcCompiler> {
-        era_compiler_solidity::SolcCompiler::new(
-            format!("{}/solc-system-contracts", Self::DIRECTORY).as_str(),
-        )
+        era_compiler_solidity::SolcCompiler::new(format!(
+            "{}/solc-system-contracts",
+            Self::DIRECTORY
+        ))
     }
 
     ///
@@ -395,12 +394,8 @@
 
         let build = project.compile_to_eravm(
             mode.llvm_optimizer_settings.to_owned(),
-<<<<<<< HEAD
+            &[],
             mode.enable_eravm_extensions,
-=======
-            &[],
-            mode.is_system_mode,
->>>>>>> 8433357d
             false,
             zkevm_assembly::get_encoding_mode(),
             debug_config,
