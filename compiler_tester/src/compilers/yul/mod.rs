--- conflicted
+++ resolved
@@ -46,11 +46,7 @@
     ) -> anyhow::Result<EraVMInput> {
         let mode = YulMode::unwrap(mode);
 
-<<<<<<< HEAD
-        let solc_validator = if mode.enable_eravm_extensions {
-=======
-        let solc_version = if mode.is_system_mode {
->>>>>>> 8433357d
+        let solc_version = if mode.enable_eravm_extensions {
             None
         } else {
             Some(
@@ -85,31 +81,7 @@
             )?
             .contracts
             .into_iter()
-<<<<<<< HEAD
-            .map(|(path, source)| {
-                let project = era_compiler_solidity::Project::try_from_yul_string(
-                    PathBuf::from(path.as_str()).as_path(),
-                    source.as_str(),
-                    solc_validator.as_ref(),
-                )?;
-
-                let contract = project
-                    .compile_to_eravm(
-                        mode.llvm_optimizer_settings.to_owned(),
-                        mode.enable_eravm_extensions,
-                        true,
-                        zkevm_assembly::get_encoding_mode(),
-                        debug_config.clone(),
-                    )?
-                    .contracts
-                    .remove(path.as_str())
-                    .ok_or_else(|| {
-                        anyhow::anyhow!("Contract `{}` not found in the Yul project", path)
-                    })?;
-
-=======
             .map(|(path, contract)| {
->>>>>>> 8433357d
                 let assembly = zkevm_assembly::Assembly::from_string(
                     contract.build.assembly_text,
                     contract.build.metadata_hash,
