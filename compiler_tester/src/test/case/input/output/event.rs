//!
//! The compiler test outcome event.
//!

use std::collections::BTreeMap;
use std::str::FromStr;

use serde::Serialize;

use crate::target::Target;
use crate::directories::matter_labs::test::metadata::case::input::expected::variant::extended::event::Event as MatterLabsTestExpectedEvent;
use crate::test::instance::Instance;
use crate::test::case::input::value::Value;

///
/// The compiler test outcome event.
///
#[derive(Debug, Serialize, Clone)]
pub struct Event {
    /// The event address.
    address: Option<web3::types::Address>,
    /// The event topics.
    topics: Vec<Value>,
    /// The event values.
    values: Vec<Value>,
}

impl Event {
    ///
    /// A shortcut constructor.
    ///
    pub fn new(
        address: Option<web3::types::Address>,
        topics: Vec<Value>,
        values: Vec<Value>,
    ) -> Self {
        Self {
            address,
            topics,
            values,
        }
    }

    ///
    /// Try convert from Matter Labs compiler test metadata expected event.
    ///
    pub fn try_from_matter_labs(
        event: MatterLabsTestExpectedEvent,
        instances: &BTreeMap<String, Instance>,
        target: Target,
    ) -> anyhow::Result<Self> {
        let topics = Value::try_from_vec_matter_labs(event.topics, instances, target)
            .map_err(|error| anyhow::anyhow!("Invalid topics: {}", error))?;
        let values = Value::try_from_vec_matter_labs(event.values, instances, target)
            .map_err(|error| anyhow::anyhow!("Invalid values: {}", error))?;

        let address = match event.address {
            Some(address) => Some(
                if let Some(instance) = address.strip_suffix(".address") {
                    instances
                        .get(instance)
                        .ok_or_else(|| anyhow::anyhow!("Instance `{}` not found", instance))?
                        .address()
                        .copied()
                        .ok_or_else(|| {
                            anyhow::anyhow!("Instance `{}` was not successfully deployed", instance)
                        })
                } else {
                    web3::types::Address::from_str(address.as_str())
                        .map_err(|error| anyhow::anyhow!("Invalid address literal: {}", error))
                }
                .map_err(|error| anyhow::anyhow!("Invalid event address `{address}`: {error}"))?,
            ),
            None => None,
        };

        Ok(Self {
            address,
            topics,
            values,
        })
    }

    ///
    /// Convert from Ethereum compiler test metadata expected event.
    ///
    pub fn from_ethereum(
        event: &solidity_adapter::Event,
        contract_address: &web3::types::Address,
    ) -> Self {
        let topics = event
            .topics
            .iter()
            .map(|topic| {
                let mut topic_str = crate::utils::u256_as_string(topic);
                topic_str = topic_str.replace(
                    solidity_adapter::DEFAULT_CONTRACT_ADDRESS,
                    &crate::utils::address_as_string(contract_address),
                );
                Value::Certain(
                    web3::types::U256::from_str(&topic_str)
                        .expect("Solidity adapter default contract address constant is invalid"),
                )
            })
            .collect();

        let values = event
            .expected
            .iter()
            .map(|value| {
                let mut value_str = crate::utils::u256_as_string(value);
                value_str = value_str.replace(
                    solidity_adapter::DEFAULT_CONTRACT_ADDRESS,
                    &crate::utils::address_as_string(contract_address),
                );
                Value::Certain(
                    web3::types::U256::from_str(&value_str)
                        .expect("Solidity adapter default contract address constant is invalid"),
                )
            })
            .collect();

        Self {
            // The address is ignored, as Ethereum tests expect other addresses
            address: None,
            topics,
            values,
        }
    }
}

impl From<zkevm_tester::events::SolidityLikeEvent> for Event {
    fn from(event: zkevm_tester::events::SolidityLikeEvent) -> Self {
        let mut topics: Vec<Value> = event
            .topics
            .into_iter()
            .map(|topic| Value::Certain(web3::types::U256::from_big_endian(topic.as_slice())))
            .collect();

        // Event are written by the system contract, and the first topic is the `msg.sender`
        let address = crate::utils::u256_to_address(topics.remove(0).unwrap_certain_as_ref());

        let values: Vec<Value> = event
            .data
            .chunks(era_compiler_common::BYTE_LENGTH_FIELD)
            .map(|word| {
                let value = if word.len() != era_compiler_common::BYTE_LENGTH_FIELD {
                    let mut word_padded = word.to_vec();
                    word_padded.extend(vec![
                        0u8;
                        era_compiler_common::BYTE_LENGTH_FIELD - word.len()
                    ]);
                    web3::types::U256::from_big_endian(word_padded.as_slice())
                } else {
                    web3::types::U256::from_big_endian(word)
                };
                Value::Certain(value)
            })
            .collect();

        Self {
            address: Some(address),
            topics,
            values,
        }
    }
}

impl From<evm::Log> for Event {
    fn from(log: evm::Log) -> Self {
<<<<<<< HEAD
=======
        let _address = log.address;
>>>>>>> a2f3d46f
        let topics = log
            .topics
            .into_iter()
            .map(|topic| Value::Certain(crate::utils::h256_to_u256(&topic)))
            .collect();
        let values: Vec<Value> = log
            .data
            .chunks(era_compiler_common::BYTE_LENGTH_FIELD)
            .map(|word| {
                let value = if word.len() != era_compiler_common::BYTE_LENGTH_FIELD {
                    let mut word_padded = word.to_vec();
                    word_padded.extend(vec![
                        0u8;
                        era_compiler_common::BYTE_LENGTH_FIELD - word.len()
                    ]);
                    web3::types::U256::from_big_endian(word_padded.as_slice())
                } else {
                    web3::types::U256::from_big_endian(word)
                };
                Value::Certain(value)
            })
            .collect();
        Self {
            address: Some(log.address),
            topics,
            values,
        }
    }
}

impl PartialEq<Self> for Event {
    fn eq(&self, other: &Self) -> bool {
        if let (Some(address1), Some(address2)) = (self.address, other.address) {
            if address1 != address2 {
                return false;
            }
        };

        if self.topics.len() != other.topics.len() {
            return false;
        }
        if self.values.len() != other.values.len() {
            return false;
        }

        for index in 0..self.topics.len() {
            if let (Value::Certain(value1), Value::Certain(value2)) =
                (&self.topics[index], &other.topics[index])
            {
                if value1 != value2 {
                    return false;
                }
            }
        }

        for index in 0..self.values.len() {
            if let (Value::Certain(value1), Value::Certain(value2)) =
                (&self.values[index], &other.values[index])
            {
                if value1 != value2 {
                    return false;
                }
            }
        }

        true
    }
}<|MERGE_RESOLUTION|>--- conflicted
+++ resolved
@@ -5,9 +5,6 @@
 use std::collections::BTreeMap;
 use std::str::FromStr;
 
-use serde::Serialize;
-
-use crate::target::Target;
 use crate::directories::matter_labs::test::metadata::case::input::expected::variant::extended::event::Event as MatterLabsTestExpectedEvent;
 use crate::test::instance::Instance;
 use crate::test::case::input::value::Value;
@@ -15,7 +12,7 @@
 ///
 /// The compiler test outcome event.
 ///
-#[derive(Debug, Serialize, Clone)]
+#[derive(Debug, Clone, serde::Serialize)]
 pub struct Event {
     /// The event address.
     address: Option<web3::types::Address>,
@@ -47,7 +44,7 @@
     pub fn try_from_matter_labs(
         event: MatterLabsTestExpectedEvent,
         instances: &BTreeMap<String, Instance>,
-        target: Target,
+        target: era_compiler_common::Target,
     ) -> anyhow::Result<Self> {
         let topics = Value::try_from_vec_matter_labs(event.topics, instances, target)
             .map_err(|error| anyhow::anyhow!("Invalid topics: {}", error))?;
@@ -168,10 +165,7 @@
 
 impl From<evm::Log> for Event {
     fn from(log: evm::Log) -> Self {
-<<<<<<< HEAD
-=======
         let _address = log.address;
->>>>>>> a2f3d46f
         let topics = log
             .topics
             .into_iter()
