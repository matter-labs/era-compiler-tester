//!
//! The compiler tester library.
//!

#![allow(non_camel_case_types)]
#![allow(clippy::upper_case_acronyms)]
#![allow(clippy::too_many_arguments)]
#![allow(clippy::type_complexity)]

pub(crate) mod compilers;
pub(crate) mod directories;
pub(crate) mod environment;
pub(crate) mod filters;
pub(crate) mod summary;
pub(crate) mod test;
pub(crate) mod toolchain;
pub(crate) mod utils;
pub(crate) mod vm;
pub(crate) mod workflow;

use std::path::Path;
use std::sync::Arc;
use std::sync::Mutex;

use itertools::Itertools;
use rayon::iter::IntoParallelIterator;
use rayon::iter::ParallelIterator;

pub use crate::compilers::eravm::EraVMCompiler;
pub use crate::compilers::llvm::LLVMCompiler;
pub use crate::compilers::mode::llvm_options::LLVMOptions;
pub use crate::compilers::mode::Mode;
pub use crate::compilers::solidity::mode::Mode as SolidityMode;
pub use crate::compilers::solidity::upstream::solc::standard_json::input::language::Language as SolcStandardJsonInputLanguage;
pub use crate::compilers::solidity::upstream::SolidityCompiler as SolidityUpstreamCompiler;
pub use crate::compilers::solidity::SolidityCompiler;
pub use crate::compilers::vyper::VyperCompiler;
pub use crate::compilers::yul::YulCompiler;
pub use crate::compilers::Compiler;
pub use crate::directories::ethereum::test::EthereumTest;
pub use crate::directories::ethereum::EthereumDirectory;
pub use crate::directories::matter_labs::MatterLabsDirectory;
pub use crate::directories::Buildable;
pub use crate::directories::Collection;
pub use crate::environment::Environment;
pub use crate::filters::Filters;
pub use crate::summary::Summary;
pub use crate::toolchain::Toolchain;
pub use crate::vm::eravm::deployers::dummy_deployer::DummyDeployer as EraVMNativeDeployer;
pub use crate::vm::eravm::deployers::system_contract_deployer::SystemContractDeployer as EraVMSystemContractDeployer;
pub use crate::vm::eravm::deployers::EraVMDeployer;
pub use crate::vm::eravm::EraVM;
pub use crate::vm::evm::EVM;
pub use crate::workflow::Workflow;

/// The debug directory path.
pub const DEBUG_DIRECTORY: &str = "./debug/";

///
/// The compiler test generic representation.
///
type Test = (Arc<dyn Buildable>, Arc<dyn Compiler>, Mode);

///
/// The compiler tester.
///
pub struct CompilerTester {
    /// The summary.
    pub summary: Arc<Mutex<Summary>>,
    /// The filters.
    pub filters: Filters,
    /// The debug config.
    pub debug_config: Option<era_compiler_llvm_context::DebugConfig>,
    /// Actions to perform.
    pub workflow: Workflow,
}

impl CompilerTester {
    /// The Solidity simple tests directory.
    const SOLIDITY_SIMPLE: &'static str = "tests/solidity/simple";
    /// The Solidity complex tests directory.
    const SOLIDITY_COMPLEX: &'static str = "tests/solidity/complex";
    /// The Solidity Ethereum tests directory.
    const SOLIDITY_ETHEREUM: &'static str = "tests/solidity/ethereum";
    /// The Solidity Ethereum upstream tests directory.
    const SOLIDITY_ETHEREUM_UPSTREAM: &'static str = "solidity/test/libsolidity/semanticTests";

    /// The Vyper simple tests directory.
    const VYPER_SIMPLE: &'static str = "tests/vyper/simple";
    /// The Vyper complex tests directory.
    const VYPER_COMPLEX: &'static str = "tests/vyper/complex";
    /// The Vyper Ethereum tests directory.
    const VYPER_ETHEREUM: &'static str = "tests/vyper/ethereum";

    /// The Yul simple tests directory.
    const YUL_SIMPLE: &'static str = "tests/yul";

    /// The LLVM simple tests directory.
    const LLVM_SIMPLE: &'static str = "tests/llvm";

    /// The EraVM simple tests directory.
    const ERAVM_SIMPLE: &'static str = "tests/eravm";
}

impl CompilerTester {
    ///
    /// A shortcut constructor.
    ///
    pub fn new(
        summary: Arc<Mutex<Summary>>,
        filters: Filters,
        debug_config: Option<era_compiler_llvm_context::DebugConfig>,
        workflow: Workflow,
    ) -> anyhow::Result<Self> {
        Ok(Self {
            summary,
            filters,
            debug_config,
            workflow,
        })
    }

    ///
    /// Runs all tests on EraVM.
    ///
    pub fn run_eravm<D, const M: bool>(self, vm: EraVM) -> anyhow::Result<()>
    where
        D: EraVMDeployer,
    {
<<<<<<< HEAD
        let tests = self.all_tests(Target::EraVM, false)?;
=======
        let tests = self.all_tests(Toolchain::IrLLVM)?;
>>>>>>> a2f3d46f
        let vm = Arc::new(vm);

        let _: Vec<()> = tests
            .into_par_iter()
            .map(|(test, compiler, mode)| {
                let mode_string = mode.to_string();
                let specialized_debug_config = self
                    .debug_config
                    .as_ref()
                    .and_then(|config| config.create_subdirectory(mode_string.as_str()).ok());
                if let Some(test) = test.build_for_eravm(
                    mode,
                    compiler,
                    Environment::ZkEVM,
                    self.summary.clone(),
                    &self.filters,
                    specialized_debug_config,
                ) {
                    if let Workflow::BuildAndRun = self.workflow {
                        test.run_eravm::<D, M>(self.summary.clone(), vm.clone())
                    };
                }
            })
            .collect();

        Ok(())
    }

    ///
    /// Runs all tests on EVM emulator.
    ///
<<<<<<< HEAD
    pub fn run_evm_emulator(self, use_upstream_solc: bool) -> anyhow::Result<()> {
        let tests = self.all_tests(Target::EVMEmulator, use_upstream_solc)?;
=======
    pub fn run_evm(self, toolchain: Toolchain) -> anyhow::Result<()> {
        let tests = self.all_tests(toolchain)?;
>>>>>>> a2f3d46f

        let _: Vec<()> = tests
            .into_par_iter()
            .map(|(test, compiler, mode)| {
                let mode_string = mode.to_string();
                let specialized_debug_config = self
                    .debug_config
                    .as_ref()
                    .and_then(|config| config.create_subdirectory(mode_string.as_str()).ok());
                if let Some(test) = test.build_for_evm(
                    mode,
                    compiler,
<<<<<<< HEAD
                    Target::EVMEmulator,
                    self.summary.clone(),
                    &self.filters,
                    specialized_debug_config,
                ) {
                    if let Workflow::BuildAndRun = self.workflow {
                        test.run_evm_emulator(self.summary.clone())
                    };
                }
            })
            .collect();

        Ok(())
    }

    ///
    /// Runs all tests on REVM.
    ///
    pub fn run_revm(self, use_upstream_solc: bool) -> anyhow::Result<()> {
        let tests = self.all_tests(Target::EVMEmulator, use_upstream_solc)?;

        let _: Vec<()> = tests
            .into_par_iter()
            .map(|(test, compiler, mode)| {
                let mode_string = mode.to_string();
                let specialized_debug_config = self
                    .debug_config
                    .as_ref()
                    .and_then(|config| config.create_subdirectory(mode_string.as_str()).ok());
                if let Some(test) = test.build_for_evm(
                    mode,
                    compiler,
                    Target::EVMEmulator,
=======
                    Environment::REVM,
>>>>>>> a2f3d46f
                    self.summary.clone(),
                    &self.filters,
                    specialized_debug_config,
                ) {
                    if let Workflow::BuildAndRun = self.workflow {
                        test.run_revm(self.summary.clone())
                    };
                }
            })
            .collect();

        Ok(())
    }

    ///
    /// Runs all tests on EVM interpreter.
    ///
    pub fn run_evm_interpreter<D, const M: bool>(
        self,
        vm: EraVM,
        toolchain: Toolchain,
    ) -> anyhow::Result<()>
    where
        D: EraVMDeployer,
    {
<<<<<<< HEAD
        let tests = self.all_tests(Target::EVM, use_upstream_solc)?;
=======
        let tests = self.all_tests(toolchain)?;
>>>>>>> a2f3d46f
        let vm = Arc::new(vm);

        let _: Vec<()> = tests
            .into_par_iter()
            .map(|(test, compiler, mode)| {
                if let Some(test) = test.build_for_evm(
                    mode,
                    compiler,
<<<<<<< HEAD
                    Target::EVM,
=======
                    Environment::EVMInterpreter,
>>>>>>> a2f3d46f
                    self.summary.clone(),
                    &self.filters,
                    self.debug_config.clone(),
                ) {
                    if let Workflow::BuildAndRun = self.workflow {
                        test.run_evm_interpreter::<D, M>(self.summary.clone(), vm.clone());
                    }
                }
            })
            .collect();

        Ok(())
    }

    ///
    /// Returns all tests from all directories.
    ///
<<<<<<< HEAD
    fn all_tests(&self, target: Target, use_upstream_solc: bool) -> anyhow::Result<Vec<Test>> {
=======
    fn all_tests(&self, toolchain: Toolchain) -> anyhow::Result<Vec<Test>> {
>>>>>>> a2f3d46f
        let solidity_compiler = Arc::new(SolidityCompiler::new());
        let solidity_upstream_compiler = Arc::new(SolidityUpstreamCompiler::new(
            SolcStandardJsonInputLanguage::Solidity,
        ));
        let solidity_upstream_yul_compiler = Arc::new(SolidityUpstreamCompiler::new(
            SolcStandardJsonInputLanguage::Yul,
        ));
        let vyper_compiler = Arc::new(VyperCompiler::new());
        let yul_compiler = Arc::new(YulCompiler::new(use_upstream_solc));
        let llvm_compiler = Arc::new(LLVMCompiler);
        let eravm_compiler = Arc::new(EraVMCompiler);

        let mut tests = Vec::with_capacity(16384);

        tests.extend(self.directory::<MatterLabsDirectory>(
            target,
            Self::SOLIDITY_SIMPLE,
            era_compiler_common::EXTENSION_SOLIDITY,
            match toolchain {
                Toolchain::IrLLVM => solidity_compiler.clone(),
                Toolchain::Solc => solidity_upstream_compiler.clone(),
                Toolchain::SolcLLVM => todo!(),
            },
        )?);
        if let Target::EraVM = target {
            tests.extend(self.directory::<MatterLabsDirectory>(
                target,
                Self::VYPER_SIMPLE,
                era_compiler_common::EXTENSION_VYPER,
                vyper_compiler.clone(),
            )?);
        }
        tests.extend(self.directory::<MatterLabsDirectory>(
            target,
            Self::YUL_SIMPLE,
            era_compiler_common::EXTENSION_YUL,
            if use_upstream_solc {
                solidity_upstream_yul_compiler
            } else {
                yul_compiler
            },
        )?);
        tests.extend(self.directory::<MatterLabsDirectory>(
            target,
            Self::LLVM_SIMPLE,
            era_compiler_common::EXTENSION_LLVM_SOURCE,
            llvm_compiler,
        )?);
        tests.extend(self.directory::<MatterLabsDirectory>(
            target,
            Self::ERAVM_SIMPLE,
            era_compiler_common::EXTENSION_ERAVM_ASSEMBLY,
            eravm_compiler,
        )?);

        tests.extend(self.directory::<MatterLabsDirectory>(
            target,
            Self::SOLIDITY_COMPLEX,
            era_compiler_common::EXTENSION_JSON,
            match toolchain {
                Toolchain::IrLLVM => solidity_compiler.clone(),
                Toolchain::Solc => solidity_upstream_compiler.clone(),
                Toolchain::SolcLLVM => todo!(),
            },
        )?);
        if let Target::EraVM = target {
            tests.extend(self.directory::<MatterLabsDirectory>(
                target,
                Self::VYPER_COMPLEX,
                era_compiler_common::EXTENSION_JSON,
                vyper_compiler.clone(),
            )?);
        }

        tests.extend(self.directory::<EthereumDirectory>(
            target,
            match target {
                Target::EraVM => Self::SOLIDITY_ETHEREUM,
                Target::EVM | Target::EVMEmulator => Self::SOLIDITY_ETHEREUM_UPSTREAM,
            },
            era_compiler_common::EXTENSION_SOLIDITY,
<<<<<<< HEAD
            if use_upstream_solc {
                solidity_upstream_compiler
            } else {
                solidity_compiler
=======
            match toolchain {
                Toolchain::IrLLVM => solidity_compiler.clone(),
                Toolchain::Solc => solidity_upstream_compiler.clone(),
                Toolchain::SolcLLVM => todo!(),
>>>>>>> a2f3d46f
            },
        )?);
        if let Target::EraVM = target {
            tests.extend(self.directory::<EthereumDirectory>(
                target,
                Self::VYPER_ETHEREUM,
                era_compiler_common::EXTENSION_VYPER,
                vyper_compiler,
            )?);
        }

        Ok(tests)
    }

    ///
    /// Returns all tests from the specified directory for the specified compiler.
    ///
    fn directory<T>(
        &self,
        target: Target,
        path: &str,
        extension: &'static str,
        compiler: Arc<dyn Compiler>,
    ) -> anyhow::Result<Vec<Test>>
    where
        T: Collection,
    {
        Ok(T::read_all(
            target,
            Path::new(path),
            extension,
            self.summary.clone(),
            &self.filters,
        )
        .map_err(|error| anyhow::anyhow!("Failed to read the tests directory `{path}`: {error}"))?
        .into_iter()
        .map(|test| Arc::new(test) as Arc<dyn Buildable>)
        .cartesian_product(compiler.all_modes())
        .map(|(test, mode)| (test, compiler.clone() as Arc<dyn Compiler>, mode))
        .collect())
    }
}<|MERGE_RESOLUTION|>--- conflicted
+++ resolved
@@ -127,11 +127,7 @@
     where
         D: EraVMDeployer,
     {
-<<<<<<< HEAD
-        let tests = self.all_tests(Target::EraVM, false)?;
-=======
-        let tests = self.all_tests(Toolchain::IrLLVM)?;
->>>>>>> a2f3d46f
+        let tests = self.all_tests(era_compiler_common::Target::EraVM, Toolchain::IrLLVM)?;
         let vm = Arc::new(vm);
 
         let _: Vec<()> = tests
@@ -163,13 +159,8 @@
     ///
     /// Runs all tests on EVM emulator.
     ///
-<<<<<<< HEAD
-    pub fn run_evm_emulator(self, use_upstream_solc: bool) -> anyhow::Result<()> {
-        let tests = self.all_tests(Target::EVMEmulator, use_upstream_solc)?;
-=======
     pub fn run_evm(self, toolchain: Toolchain) -> anyhow::Result<()> {
-        let tests = self.all_tests(toolchain)?;
->>>>>>> a2f3d46f
+        let tests = self.all_tests(era_compiler_common::Target::EVM, toolchain)?;
 
         let _: Vec<()> = tests
             .into_par_iter()
@@ -182,8 +173,7 @@
                 if let Some(test) = test.build_for_evm(
                     mode,
                     compiler,
-<<<<<<< HEAD
-                    Target::EVMEmulator,
+                    Environment::REVM,
                     self.summary.clone(),
                     &self.filters,
                     specialized_debug_config,
@@ -201,8 +191,8 @@
     ///
     /// Runs all tests on REVM.
     ///
-    pub fn run_revm(self, use_upstream_solc: bool) -> anyhow::Result<()> {
-        let tests = self.all_tests(Target::EVMEmulator, use_upstream_solc)?;
+    pub fn run_revm(self, toolchain: Toolchain) -> anyhow::Result<()> {
+        let tests = self.all_tests(era_compiler_common::Target::EVM, toolchain)?;
 
         let _: Vec<()> = tests
             .into_par_iter()
@@ -215,10 +205,7 @@
                 if let Some(test) = test.build_for_evm(
                     mode,
                     compiler,
-                    Target::EVMEmulator,
-=======
                     Environment::REVM,
->>>>>>> a2f3d46f
                     self.summary.clone(),
                     &self.filters,
                     specialized_debug_config,
@@ -244,11 +231,7 @@
     where
         D: EraVMDeployer,
     {
-<<<<<<< HEAD
-        let tests = self.all_tests(Target::EVM, use_upstream_solc)?;
-=======
-        let tests = self.all_tests(toolchain)?;
->>>>>>> a2f3d46f
+        let tests = self.all_tests(era_compiler_common::Target::EVM, toolchain)?;
         let vm = Arc::new(vm);
 
         let _: Vec<()> = tests
@@ -257,11 +240,7 @@
                 if let Some(test) = test.build_for_evm(
                     mode,
                     compiler,
-<<<<<<< HEAD
-                    Target::EVM,
-=======
                     Environment::EVMInterpreter,
->>>>>>> a2f3d46f
                     self.summary.clone(),
                     &self.filters,
                     self.debug_config.clone(),
@@ -279,11 +258,11 @@
     ///
     /// Returns all tests from all directories.
     ///
-<<<<<<< HEAD
-    fn all_tests(&self, target: Target, use_upstream_solc: bool) -> anyhow::Result<Vec<Test>> {
-=======
-    fn all_tests(&self, toolchain: Toolchain) -> anyhow::Result<Vec<Test>> {
->>>>>>> a2f3d46f
+    fn all_tests(
+        &self,
+        target: era_compiler_common::Target,
+        toolchain: Toolchain,
+    ) -> anyhow::Result<Vec<Test>> {
         let solidity_compiler = Arc::new(SolidityCompiler::new());
         let solidity_upstream_compiler = Arc::new(SolidityUpstreamCompiler::new(
             SolcStandardJsonInputLanguage::Solidity,
@@ -292,7 +271,7 @@
             SolcStandardJsonInputLanguage::Yul,
         ));
         let vyper_compiler = Arc::new(VyperCompiler::new());
-        let yul_compiler = Arc::new(YulCompiler::new(use_upstream_solc));
+        let yul_compiler = Arc::new(YulCompiler::new(toolchain));
         let llvm_compiler = Arc::new(LLVMCompiler);
         let eravm_compiler = Arc::new(EraVMCompiler);
 
@@ -308,7 +287,7 @@
                 Toolchain::SolcLLVM => todo!(),
             },
         )?);
-        if let Target::EraVM = target {
+        if let era_compiler_common::Target::EraVM = target {
             tests.extend(self.directory::<MatterLabsDirectory>(
                 target,
                 Self::VYPER_SIMPLE,
@@ -320,10 +299,10 @@
             target,
             Self::YUL_SIMPLE,
             era_compiler_common::EXTENSION_YUL,
-            if use_upstream_solc {
-                solidity_upstream_yul_compiler
-            } else {
-                yul_compiler
+            match toolchain {
+                Toolchain::IrLLVM => yul_compiler.clone(),
+                Toolchain::Solc => solidity_upstream_yul_compiler.clone(),
+                Toolchain::SolcLLVM => todo!(),
             },
         )?);
         tests.extend(self.directory::<MatterLabsDirectory>(
@@ -349,7 +328,7 @@
                 Toolchain::SolcLLVM => todo!(),
             },
         )?);
-        if let Target::EraVM = target {
+        if let era_compiler_common::Target::EraVM = target {
             tests.extend(self.directory::<MatterLabsDirectory>(
                 target,
                 Self::VYPER_COMPLEX,
@@ -361,24 +340,17 @@
         tests.extend(self.directory::<EthereumDirectory>(
             target,
             match target {
-                Target::EraVM => Self::SOLIDITY_ETHEREUM,
-                Target::EVM | Target::EVMEmulator => Self::SOLIDITY_ETHEREUM_UPSTREAM,
+                era_compiler_common::Target::EraVM => Self::SOLIDITY_ETHEREUM,
+                era_compiler_common::Target::EVM => Self::SOLIDITY_ETHEREUM_UPSTREAM,
             },
             era_compiler_common::EXTENSION_SOLIDITY,
-<<<<<<< HEAD
-            if use_upstream_solc {
-                solidity_upstream_compiler
-            } else {
-                solidity_compiler
-=======
             match toolchain {
                 Toolchain::IrLLVM => solidity_compiler.clone(),
                 Toolchain::Solc => solidity_upstream_compiler.clone(),
                 Toolchain::SolcLLVM => todo!(),
->>>>>>> a2f3d46f
-            },
-        )?);
-        if let Target::EraVM = target {
+            },
+        )?);
+        if let era_compiler_common::Target::EraVM = target {
             tests.extend(self.directory::<EthereumDirectory>(
                 target,
                 Self::VYPER_ETHEREUM,
@@ -395,7 +367,7 @@
     ///
     fn directory<T>(
         &self,
-        target: Target,
+        target: era_compiler_common::Target,
         path: &str,
         extension: &'static str,
         compiler: Arc<dyn Compiler>,
