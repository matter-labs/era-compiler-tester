--- conflicted
+++ resolved
@@ -85,19 +85,6 @@
 
         let mut benchmark = benchmark_analyzer::Benchmark::default();
 
-<<<<<<< HEAD
-        if let (Some(start), Some(end)) = (self.timer.get_start(), self.timer.get_end()) {
-            benchmark.metadata = benchmark_analyzer::BenchmarkMetadata {
-                start,
-                end,
-                context,
-            };
-        } else {
-            anyhow::bail!("Invalid state: the time of running the benchmark was not measured.");
-        }
-
-=======
->>>>>>> ae592537
         for Element {
             test_description:
                 TestDescription {
