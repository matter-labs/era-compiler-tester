//!
//! The Ethereum compiler test.
//!

use std::collections::BTreeMap;
use std::collections::HashMap;
use std::sync::Arc;
use std::sync::Mutex;

use crate::compilers::mode::Mode;
use crate::compilers::Compiler;
use crate::directories::Buildable;
use crate::environment::Environment;
use crate::filters::Filters;
use crate::summary::Summary;
use crate::test::case::Case;
use crate::test::Test;
use crate::vm::address_iterator::AddressIterator;
use crate::vm::eravm::address_iterator::EraVMAddressIterator;
use crate::vm::evm::address_iterator::EVMAddressIterator;

///
/// The Ethereum compiler test.
///
#[derive(Debug)]
pub struct EthereumTest {
    /// The test identifier.
    pub identifier: String,
    /// The index test entity.
    pub index_entity: solidity_adapter::EnabledTest,
    /// The test data.
    pub test: solidity_adapter::Test,
}

impl EthereumTest {
    ///
    /// Try to create new test.
    ///
    pub fn new(
        index_entity: solidity_adapter::EnabledTest,
        summary: Arc<Mutex<Summary>>,
        filters: &Filters,
    ) -> Option<Self> {
        let identifier = index_entity.path.to_string_lossy().to_string();

        if !filters.check_case_path(&identifier) {
            return None;
        }

        if !filters.check_group(&index_entity.group) {
            return None;
        }

        let test = match solidity_adapter::Test::try_from(index_entity.path.as_path()) {
            Ok(test) => test,
            Err(error) => {
                Summary::invalid(summary, None, identifier, error);
                return None;
            }
        };

        Some(Self {
            identifier,
            index_entity,
            test,
        })
    }

    ///
    /// Checks if the test is not filtered out.
    ///
    fn check_filters(&self, filters: &Filters, mode: &Mode) -> Option<()> {
        if !filters.check_mode(mode) {
            return None;
        }
        if let Some(filters) = self.index_entity.modes.as_ref() {
            if !mode.check_extended_filters(filters.as_slice()) {
                return None;
            }
        }
        if let Some(versions) = self.index_entity.version.as_ref() {
            if !mode.check_version(versions) {
                return None;
            }
        }
        if !mode.check_ethereum_tests_params(&self.test.params) {
            return None;
        }
        Some(())
    }

    ///
    /// Inserts necessary deploy transactions into the list of calls.
    ///
    fn insert_deploy_calls(&self, calls: &mut Vec<solidity_adapter::FunctionCall>) {
        if calls
            .iter()
            .any(|call| matches!(call, solidity_adapter::FunctionCall::Constructor { .. }))
        {
            return;
        }

        let constructor = solidity_adapter::FunctionCall::Constructor {
            calldata: vec![],
            value: None,
            events: vec![],
            gas_options: vec![],
        };
        let constructor_insert_index = calls
            .iter()
            .position(|call| !matches!(call, solidity_adapter::FunctionCall::Library { .. }))
            .unwrap_or(calls.len());
        calls.insert(constructor_insert_index, constructor);
    }

    ///
    /// Returns all addresses.
    ///
    fn get_addresses(
        &self,
        mut address_iterator: impl AddressIterator,
        calls: &[solidity_adapter::FunctionCall],
        last_source: &str,
    ) -> anyhow::Result<(
        web3::types::Address,
        BTreeMap<String, web3::types::Address>,
        BTreeMap<String, BTreeMap<String, String>>,
    )> {
        let mut caller = solidity_adapter::account_address(solidity_adapter::DEFAULT_ACCOUNT_INDEX);

        let mut contract_address = None;
        let mut libraries_addresses = BTreeMap::new();
        let mut libraries = BTreeMap::new();
        for call in calls.iter() {
            match call {
                solidity_adapter::FunctionCall::Constructor { .. } => {
                    if contract_address.is_some() {
                        anyhow::bail!("Two constructors are not allowed for a single instance");
                    }
                    contract_address = Some(address_iterator.next(&caller, true));
                }
                solidity_adapter::FunctionCall::Library { name, source } => {
                    let source = source.clone().unwrap_or_else(|| last_source.to_owned());
                    let address = address_iterator.next(&caller, true);
                    libraries
                        .entry(source.clone())
                        .or_insert_with(BTreeMap::new)
                        .insert(
                            name.clone(),
                            format!("0x{}", crate::utils::address_as_string(&address)),
                        );
                    libraries_addresses.insert(format!("{source}:{name}"), address);
                }
                solidity_adapter::FunctionCall::Account { input, expected } => {
                    let address = solidity_adapter::account_address(*input);
                    if !expected.eq(&address) {
                        anyhow::bail!("Expected address: `{}`, found `{}`", expected, address);
                    }
                    caller = address;
                }
                _ => {}
            }
        }
        let contract_address = contract_address.expect("Always valid");

        Ok((contract_address, libraries_addresses, libraries))
    }

    ///
    /// Returns the last source defined in the test.
    ///
    /// If the test has no sources, reports an `INVALID` and returns `None`.
    ///
    fn last_source(&self, summary: Arc<Mutex<Summary>>, mode: &Mode) -> Option<String> {
        match self.test.sources.last() {
            Some(last_source) => Some(last_source.0.to_owned()),
            None => {
                Summary::invalid(
                    summary,
                    Some(mode.to_owned()),
                    self.identifier.to_owned(),
                    anyhow::anyhow!("The Ethereum test `{}` sources are empty", self.identifier),
                );
                None
            }
        }
    }
}

impl Buildable for EthereumTest {
    fn build_for_eravm(
        &self,
        mode: Mode,
        compiler: Arc<dyn Compiler>,
<<<<<<< HEAD
        target: Target,
=======
        _environment: Environment,
>>>>>>> a2f3d46f
        summary: Arc<Mutex<Summary>>,
        filters: &Filters,
        debug_config: Option<era_compiler_llvm_context::DebugConfig>,
    ) -> Option<Test> {
        self.check_filters(filters, &mode)?;

        let mut calls = self.test.calls.clone();
        self.insert_deploy_calls(&mut calls);

        let last_source = self.last_source(summary.clone(), &mode)?;

        let (contract_address, libraries_addresses, libraries) = match self.get_addresses(
            EraVMAddressIterator::new(),
            calls.as_slice(),
            last_source.as_str(),
        ) {
            Ok((contract_address, libraries_addresses, libraries)) => {
                (contract_address, libraries_addresses, libraries)
            }
            Err(error) => {
                Summary::invalid(summary, Some(mode), self.identifier.to_owned(), error);
                return None;
            }
        };

        let evm_version = self.test.params.evm_version;
        let eravm_input = match compiler
            .compile_for_eravm(
                self.identifier.to_owned(),
                self.test.sources.clone(),
                libraries,
                &mode,
                vec![],
                debug_config,
            )
            .map_err(|error| anyhow::anyhow!("Failed to compile sources:\n{error}"))
        {
            Ok(output) => output,
            Err(error) => {
                Summary::invalid(summary, Some(mode), self.identifier.to_owned(), error);
                return None;
            }
        };

        let instances = match eravm_input.get_instances(
            &BTreeMap::new(),
            libraries_addresses,
            contract_address,
        ) {
            Ok(instance) => instance,
            Err(error) => {
                Summary::invalid(summary, Some(mode), self.identifier.to_owned(), error);
                return None;
            }
        };

        let case = match Case::try_from_ethereum(&calls, instances, last_source.as_str(), target) {
            Ok(case) => case,
            Err(error) => {
                Summary::invalid(
                    summary.clone(),
                    Some(mode),
                    self.identifier.to_owned(),
                    error,
                );
                return None;
            }
        };

        let builds = eravm_input
            .builds
            .into_values()
            .map(|build| {
                (
                    web3::types::U256::from_big_endian(build.bytecode_hash.as_slice()),
                    build.bytecode,
                )
            })
            .collect();

        Some(Test::new(
            self.identifier.to_owned(),
            vec![case],
            mode,
            self.index_entity.group.clone(),
            builds,
            HashMap::new(),
            Some(evm_version),
        ))
    }

    fn build_for_evm(
        &self,
        mode: Mode,
        compiler: Arc<dyn Compiler>,
<<<<<<< HEAD
        target: Target,
=======
        _environment: Environment,
>>>>>>> a2f3d46f
        summary: Arc<Mutex<Summary>>,
        filters: &Filters,
        debug_config: Option<era_compiler_llvm_context::DebugConfig>,
    ) -> Option<Test> {
        self.check_filters(filters, &mode)?;

        let mut calls = self.test.calls.clone();
        self.insert_deploy_calls(&mut calls);

        let last_source = self.last_source(summary.clone(), &mode)?;

        let (contract_address, libraries_addresses, libraries) = match self.get_addresses(
            EVMAddressIterator::new(1),
            calls.as_slice(),
            last_source.as_str(),
        ) {
            Ok((contract_address, libraries_addresses, libraries)) => {
                (contract_address, libraries_addresses, libraries)
            }
            Err(error) => {
                Summary::invalid(summary, Some(mode), self.identifier.to_owned(), error);
                return None;
            }
        };

        let evm_version = self.test.params.evm_version;
        let evm_input = match compiler
            .compile_for_evm(
                self.identifier.to_owned(),
                self.test.sources.clone(),
                libraries,
                &mode,
                Some(&self.test.params),
                vec![],
                debug_config,
            )
            .map_err(|error| anyhow::anyhow!("Failed to compile sources:\n{error}"))
        {
            Ok(output) => output,
            Err(error) => {
                Summary::invalid(summary, Some(mode), self.identifier.to_owned(), error);
                return None;
            }
        };

        let instances = match evm_input.get_instances(
            &BTreeMap::new(),
            libraries_addresses,
            Some(contract_address),
        ) {
            Ok(instance) => instance,
            Err(error) => {
                Summary::invalid(summary, Some(mode), self.identifier.to_owned(), error);
                return None;
            }
        };

        let case = match Case::try_from_ethereum(&calls, instances, last_source.as_str(), target) {
            Ok(case) => case,
            Err(error) => {
                Summary::invalid(
                    summary.clone(),
                    Some(mode),
                    self.identifier.to_owned(),
                    error,
                );
                return None;
            }
        };

        Some(Test::new(
            self.identifier.to_owned(),
            vec![case],
            mode,
            self.index_entity.group.clone(),
            HashMap::new(),
            evm_input.builds,
            Some(evm_version),
        ))
    }
}<|MERGE_RESOLUTION|>--- conflicted
+++ resolved
@@ -192,11 +192,7 @@
         &self,
         mode: Mode,
         compiler: Arc<dyn Compiler>,
-<<<<<<< HEAD
-        target: Target,
-=======
         _environment: Environment,
->>>>>>> a2f3d46f
         summary: Arc<Mutex<Summary>>,
         filters: &Filters,
         debug_config: Option<era_compiler_llvm_context::DebugConfig>,
@@ -253,7 +249,12 @@
             }
         };
 
-        let case = match Case::try_from_ethereum(&calls, instances, last_source.as_str(), target) {
+        let case = match Case::try_from_ethereum(
+            &calls,
+            instances,
+            last_source.as_str(),
+            era_compiler_common::Target::EraVM,
+        ) {
             Ok(case) => case,
             Err(error) => {
                 Summary::invalid(
@@ -292,11 +293,7 @@
         &self,
         mode: Mode,
         compiler: Arc<dyn Compiler>,
-<<<<<<< HEAD
-        target: Target,
-=======
         _environment: Environment,
->>>>>>> a2f3d46f
         summary: Arc<Mutex<Summary>>,
         filters: &Filters,
         debug_config: Option<era_compiler_llvm_context::DebugConfig>,
@@ -354,7 +351,12 @@
             }
         };
 
-        let case = match Case::try_from_ethereum(&calls, instances, last_source.as_str(), target) {
+        let case = match Case::try_from_ethereum(
+            &calls,
+            instances,
+            last_source.as_str(),
+            era_compiler_common::Target::EVM,
+        ) {
             Ok(case) => case,
             Err(error) => {
                 Summary::invalid(
