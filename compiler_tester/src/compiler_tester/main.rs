//!
//! The compiler tester binary.
//!

pub(crate) mod arguments;

use std::path::PathBuf;
use std::str::FromStr;
use std::time::Instant;

use colored::Colorize;

use self::arguments::Arguments;

/// The rayon worker stack size.
const RAYON_WORKER_STACK_SIZE: usize = 16 * 1024 * 1024;

///
/// The application entry point.
///
fn main() {
    let exit_code = match main_inner(Arguments::new()) {
        Ok(()) => era_compiler_common::EXIT_CODE_SUCCESS,
        Err(error) => {
            eprintln!("{error:?}");
            era_compiler_common::EXIT_CODE_FAILURE
        }
    };
    unsafe { inkwell::support::shutdown_llvm() };
    std::process::exit(exit_code);
}

///
/// The entry point wrapper used for proper error handling.
///
fn main_inner(arguments: Arguments) -> anyhow::Result<()> {
    println!(
        "    {} {} v{} (LLVM build {})",
        "Starting".bright_green().bold(),
        env!("CARGO_PKG_DESCRIPTION"),
        env!("CARGO_PKG_VERSION"),
        inkwell::support::get_commit_id().to_string(),
    );

    inkwell::support::enable_llvm_pretty_stack_trace();
    for target in [
        era_compiler_common::Target::EraVM,
        era_compiler_common::Target::EVM,
    ]
    .into_iter()
    {
        era_compiler_llvm_context::initialize_target(target);
    }
    compiler_tester::LLVMOptions::initialize(
        arguments.llvm_verify_each,
        arguments.llvm_debug_logging,
    )?;

    era_compiler_solidity::EXECUTABLE
        .set(
            arguments
                .zksolc
                .unwrap_or_else(|| PathBuf::from(era_compiler_solidity::DEFAULT_EXECUTABLE_NAME)),
        )
        .expect("Always valid");
    era_compiler_vyper::EXECUTABLE
        .set(
            arguments
                .zkvyper
                .unwrap_or_else(|| PathBuf::from(era_compiler_vyper::DEFAULT_EXECUTABLE_NAME)),
        )
        .expect("Always valid");

    let debug_config = if arguments.debug {
        std::fs::create_dir_all(compiler_tester::DEBUG_DIRECTORY)?;
        Some(era_compiler_llvm_context::DebugConfig::new(
            PathBuf::from_str(compiler_tester::DEBUG_DIRECTORY)?,
        ))
    } else {
        None
    };

    let mut thread_pool_builder = rayon::ThreadPoolBuilder::new();
    if let Some(threads) = arguments.threads {
        thread_pool_builder = thread_pool_builder.num_threads(threads);
    }
    thread_pool_builder
        .stack_size(RAYON_WORKER_STACK_SIZE)
        .build_global()
        .expect("Thread pool configuration failure");

    let summary = compiler_tester::Summary::new(arguments.verbosity, arguments.quiet).wrap();

    let filters = compiler_tester::Filters::new(arguments.paths, arguments.modes, arguments.groups);

    let compiler_tester = compiler_tester::CompilerTester::new(
        summary.clone(),
        filters,
        debug_config.clone(),
        arguments.workflow,
    )?;

    let binary_download_config_paths = vec![
        arguments.solc_bin_config_path.unwrap_or_else(|| {
            PathBuf::from(match arguments.toolchain {
                compiler_tester::Toolchain::IrLLVM => "./configs/solc-bin-default.json",
                compiler_tester::Toolchain::Solc => "./configs/solc-bin-upstream.json",
                compiler_tester::Toolchain::SolcLLVM => todo!(),
            })
        }),
        arguments
            .vyper_bin_config_path
            .unwrap_or_else(|| PathBuf::from("./configs/vyper-bin-default.json")),
    ];

    let run_time_start = Instant::now();
    println!(
        "     {} tests with {} worker threads",
        "Running".bright_green().bold(),
        rayon::current_num_threads(),
    );

    let environment = match (arguments.target, arguments.environment) {
        (
            era_compiler_common::Target::EraVM,
            Some(environment @ compiler_tester::Environment::ZkEVM),
        ) => environment,
        (era_compiler_common::Target::EraVM, Some(compiler_tester::Environment::FastVM)) => {
            todo!("FastVM is implemented as a crate feature")
        }
        (era_compiler_common::Target::EraVM, None) => compiler_tester::Environment::ZkEVM,
        (
            era_compiler_common::Target::EVM,
            Some(environment @ compiler_tester::Environment::EVMInterpreter),
        ) => environment,
        (
            era_compiler_common::Target::EVM,
            Some(environment @ compiler_tester::Environment::REVM),
        ) => environment,
        (era_compiler_common::Target::EVM, None) => compiler_tester::Environment::EVMInterpreter,
        (target, Some(environment)) => anyhow::bail!(
            "Target `{target}` and environment `{environment}` combination is not supported"
        ),
    };
    match environment {
        compiler_tester::Environment::ZkEVM => {
            let system_contracts_debug_config = if arguments.dump_system {
                debug_config
            } else {
                None
            };
            let vm = compiler_tester::EraVM::new(
                binary_download_config_paths,
                PathBuf::from("./configs/solc-bin-system-contracts.json"),
                system_contracts_debug_config,
                arguments.system_contracts_load_path,
                arguments.system_contracts_save_path,
                target,
            )?;

            match (
                arguments.disable_deployer,
                arguments.disable_value_simulator,
            ) {
                (true, true) => {
                    compiler_tester.run_eravm::<compiler_tester::EraVMNativeDeployer, false>(vm)
                }
                (true, false) => {
                    compiler_tester.run_eravm::<compiler_tester::EraVMNativeDeployer, true>(vm)
                }
                (false, true) => compiler_tester
                    .run_eravm::<compiler_tester::EraVMSystemContractDeployer, false>(vm),
                (false, false) => compiler_tester
                    .run_eravm::<compiler_tester::EraVMSystemContractDeployer, true>(vm),
            }
        }
<<<<<<< HEAD
        compiler_tester::Target::EVM => {
=======
        compiler_tester::Environment::FastVM => todo!(),
        compiler_tester::Environment::EVMInterpreter => {
>>>>>>> a2f3d46f
            let system_contract_debug_config = if arguments.dump_system {
                debug_config
            } else {
                None
            };
            let vm = compiler_tester::EraVM::new(
                binary_download_config_paths,
                PathBuf::from("./configs/solc-bin-system-contracts.json"),
                system_contract_debug_config,
                arguments.system_contracts_load_path,
                arguments.system_contracts_save_path,
                target,
            )?;

            compiler_tester
                .run_evm_interpreter::<compiler_tester::EraVMSystemContractDeployer, true>(
                    vm,
                    arguments.toolchain,
                )
        }
<<<<<<< HEAD
        compiler_tester::Target::EVMEmulator => {
            compiler_tester::EVM::download(binary_download_config_paths)?;
            compiler_tester.run_revm(arguments.use_upstream_solc)
=======
        compiler_tester::Environment::REVM => {
            compiler_tester::EVM::download(binary_download_config_paths)?;
            compiler_tester.run_evm(arguments.toolchain)
>>>>>>> a2f3d46f
        }
    }?;

    let summary = compiler_tester::Summary::unwrap_arc(summary);
    print!("{summary}");
    println!(
        "    {} running tests in {}m{:02}s",
        "Finished".bright_green().bold(),
        run_time_start.elapsed().as_secs() / 60,
        run_time_start.elapsed().as_secs() % 60,
    );

    if let Some(path) = arguments.benchmark {
        let benchmark = summary.benchmark()?;
        benchmark.write_to_file(path)?;
    }

    if !summary.is_successful() {
        anyhow::bail!("");
    }

    Ok(())
}

#[cfg(test)]
mod tests {
    use std::path::PathBuf;

    use crate::arguments::Arguments;

    #[test]
    fn test_manually() {
        std::env::set_current_dir("..").expect("Change directory failed");

        let arguments = Arguments {
            verbosity: false,
            quiet: false,
            debug: false,
            modes: vec!["Y+M3B3 0.8.26".to_owned()],
            paths: vec!["tests/solidity/simple/default.sol".to_owned()],
            groups: vec![],
            benchmark: None,
            threads: Some(1),
            dump_system: false,
            disable_deployer: false,
            disable_value_simulator: false,
            zksolc: Some(PathBuf::from(
                era_compiler_solidity::DEFAULT_EXECUTABLE_NAME,
            )),
            zkvyper: Some(PathBuf::from(era_compiler_vyper::DEFAULT_EXECUTABLE_NAME)),
            toolchain: compiler_tester::Toolchain::IrLLVM,
            target: era_compiler_common::Target::EraVM,
            environment: None,
            workflow: compiler_tester::Workflow::BuildAndRun,
            solc_bin_config_path: Some(PathBuf::from("./configs/solc-bin-default.json")),
            vyper_bin_config_path: Some(PathBuf::from("./configs/vyper-bin-default.json")),
            system_contracts_load_path: Some(PathBuf::from("system-contracts-stable-build")),
            system_contracts_save_path: None,
            llvm_verify_each: false,
            llvm_debug_logging: false,
        };

        crate::main_inner(arguments).expect("Manual testing failed");
    }
}<|MERGE_RESOLUTION|>--- conflicted
+++ resolved
@@ -155,7 +155,7 @@
                 system_contracts_debug_config,
                 arguments.system_contracts_load_path,
                 arguments.system_contracts_save_path,
-                target,
+                arguments.target,
             )?;
 
             match (
@@ -174,12 +174,8 @@
                     .run_eravm::<compiler_tester::EraVMSystemContractDeployer, true>(vm),
             }
         }
-<<<<<<< HEAD
-        compiler_tester::Target::EVM => {
-=======
         compiler_tester::Environment::FastVM => todo!(),
         compiler_tester::Environment::EVMInterpreter => {
->>>>>>> a2f3d46f
             let system_contract_debug_config = if arguments.dump_system {
                 debug_config
             } else {
@@ -191,7 +187,7 @@
                 system_contract_debug_config,
                 arguments.system_contracts_load_path,
                 arguments.system_contracts_save_path,
-                target,
+                arguments.target,
             )?;
 
             compiler_tester
@@ -200,15 +196,9 @@
                     arguments.toolchain,
                 )
         }
-<<<<<<< HEAD
-        compiler_tester::Target::EVMEmulator => {
-            compiler_tester::EVM::download(binary_download_config_paths)?;
-            compiler_tester.run_revm(arguments.use_upstream_solc)
-=======
         compiler_tester::Environment::REVM => {
             compiler_tester::EVM::download(binary_download_config_paths)?;
-            compiler_tester.run_evm(arguments.toolchain)
->>>>>>> a2f3d46f
+            compiler_tester.run_revm(arguments.toolchain)
         }
     }?;
 
