//!
//! The compiler tester executable.
//!

pub(crate) mod arguments;

use std::path::PathBuf;
use std::str::FromStr;
use std::time::Instant;

use colored::Colorize;

use self::arguments::Arguments;

/// The rayon worker stack size.
const RAYON_WORKER_STACK_SIZE: usize = 16 * 1024 * 1024;

///
/// The application entry point.
///
fn main() {
    let exit_code = match main_inner(Arguments::new()) {
        Ok(()) => era_compiler_common::EXIT_CODE_SUCCESS,
        Err(error) => {
            eprintln!("{error:?}");
            era_compiler_common::EXIT_CODE_FAILURE
        }
    };
    unsafe { inkwell::support::shutdown_llvm() };
    std::process::exit(exit_code);
}

///
/// The entry point wrapper used for proper error handling.
///
fn main_inner(arguments: Arguments) -> anyhow::Result<()> {
    println!(
        "    {} {} v{} (LLVM build {})",
        "Starting".bright_green().bold(),
        env!("CARGO_PKG_DESCRIPTION"),
        env!("CARGO_PKG_VERSION"),
        inkwell::support::get_commit_id().to_string(),
    );

    inkwell::support::enable_llvm_pretty_stack_trace();
    for target in [
        era_compiler_common::Target::EraVM,
        era_compiler_common::Target::EVM,
    ]
    .into_iter()
    {
        era_compiler_llvm_context::initialize_target(target);
    }
    compiler_tester::LLVMOptions::initialize(
        arguments.llvm_verify_each,
        arguments.llvm_debug_logging,
    )?;

    era_compiler_solidity::EXECUTABLE
        .set(
            arguments
                .zksolc
                .unwrap_or_else(|| PathBuf::from(era_compiler_solidity::DEFAULT_EXECUTABLE_NAME)),
        )
        .expect("Always valid");
    era_compiler_vyper::EXECUTABLE
        .set(
            arguments
                .zkvyper
                .unwrap_or_else(|| PathBuf::from(era_compiler_vyper::DEFAULT_EXECUTABLE_NAME)),
        )
        .expect("Always valid");

    let debug_config = if arguments.debug {
        std::fs::create_dir_all(compiler_tester::DEBUG_DIRECTORY)?;
        Some(era_compiler_llvm_context::DebugConfig::new(
            PathBuf::from_str(compiler_tester::DEBUG_DIRECTORY)?,
        ))
    } else {
        None
    };

    let mut thread_pool_builder = rayon::ThreadPoolBuilder::new();
    if let Some(threads) = arguments.threads {
        thread_pool_builder = thread_pool_builder.num_threads(threads);
    }
    thread_pool_builder
        .stack_size(RAYON_WORKER_STACK_SIZE)
        .build_global()
        .expect("Thread pool configuration failure");

    let summary = compiler_tester::Summary::new(arguments.verbosity, arguments.quiet).wrap();

    let filters = compiler_tester::Filters::new(arguments.paths, arguments.modes, arguments.groups);

    let compiler_tester = compiler_tester::CompilerTester::new(
        summary.clone(),
        filters,
        debug_config.clone(),
        arguments.workflow,
    )?;

    let toolchain = match (arguments.target, arguments.toolchain) {
        (era_compiler_common::Target::EraVM, Some(toolchain)) => toolchain,
        (era_compiler_common::Target::EraVM, None) => compiler_tester::Toolchain::IrLLVM,
        (era_compiler_common::Target::EVM, Some(toolchain)) => toolchain,
        (era_compiler_common::Target::EVM, None) => compiler_tester::Toolchain::Solc,
    };
    let executable_download_config_paths = vec![
        arguments.solc_bin_config_path.unwrap_or_else(|| {
            PathBuf::from(match toolchain {
                compiler_tester::Toolchain::IrLLVM => "./configs/solc-bin-default.json",
                compiler_tester::Toolchain::Solc => "./configs/solc-bin-upstream.json",
                compiler_tester::Toolchain::SolcLLVM => "./configs/solc-bin-llvm.json",
            })
        }),
        arguments
            .vyper_bin_config_path
            .unwrap_or_else(|| PathBuf::from("./configs/vyper-bin-default.json")),
    ];
    let environment = match (arguments.target, arguments.environment) {
        (
            era_compiler_common::Target::EraVM,
            Some(environment @ compiler_tester::Environment::ZkEVM),
        ) => environment,
        (era_compiler_common::Target::EraVM, Some(compiler_tester::Environment::FastVM)) => {
            todo!("FastVM is implemented as a crate feature")
        }
        (era_compiler_common::Target::EraVM, None) => compiler_tester::Environment::ZkEVM,
        (
            era_compiler_common::Target::EVM,
            Some(environment @ compiler_tester::Environment::EVMInterpreter),
        ) => environment,
        (
            era_compiler_common::Target::EVM,
            Some(environment @ compiler_tester::Environment::REVM),
        ) => environment,
        (era_compiler_common::Target::EVM, None) => compiler_tester::Environment::EVMInterpreter,
        (target, Some(environment)) => anyhow::bail!(
            "Target `{target}` and environment `{environment}` combination is not supported"
        ),
    };

    let run_time_start = Instant::now();
    println!(
        "     {} tests with {} worker threads",
        "Running".bright_green().bold(),
        rayon::current_num_threads(),
    );

    match environment {
        compiler_tester::Environment::ZkEVM => {
            let system_contracts_debug_config = if arguments.dump_system {
                debug_config
            } else {
                None
            };
            let vm = compiler_tester::EraVM::new(
                executable_download_config_paths,
                PathBuf::from("./configs/solc-bin-system-contracts.json"),
                system_contracts_debug_config,
                arguments.system_contracts_load_path,
                arguments.system_contracts_save_path,
                arguments.target,
            )?;

            match (
                arguments.disable_deployer,
                arguments.disable_value_simulator,
            ) {
                (true, true) => compiler_tester
                    .run_eravm::<compiler_tester::EraVMNativeDeployer, false>(vm, toolchain),
                (true, false) => compiler_tester
                    .run_eravm::<compiler_tester::EraVMNativeDeployer, true>(vm, toolchain),
                (false, true) => compiler_tester
                    .run_eravm::<compiler_tester::EraVMSystemContractDeployer, false>(
                        vm, toolchain,
                    ),
                (false, false) => compiler_tester
                    .run_eravm::<compiler_tester::EraVMSystemContractDeployer, true>(vm, toolchain),
            }
        }
        compiler_tester::Environment::FastVM => todo!(),
        compiler_tester::Environment::EVMInterpreter => {
            let system_contract_debug_config = if arguments.dump_system {
                debug_config
            } else {
                None
            };
            let vm = compiler_tester::EraVM::new(
                executable_download_config_paths,
                PathBuf::from("./configs/solc-bin-system-contracts.json"),
                system_contract_debug_config,
                arguments.system_contracts_load_path,
                arguments.system_contracts_save_path,
                arguments.target,
            )?;

            compiler_tester
                .run_evm_interpreter::<compiler_tester::EraVMSystemContractDeployer, true>(
                    vm, toolchain,
                )
        }
        compiler_tester::Environment::REVM => {
            compiler_tester::EVM::download(executable_download_config_paths)?;
            compiler_tester.run_revm(toolchain)
        }
    }?;

    let summary = compiler_tester::Summary::unwrap_arc(summary);
    print!("{summary}");
    println!(
        "    {} running tests in {}m{:02}s",
        "Finished".bright_green().bold(),
        run_time_start.elapsed().as_secs() / 60,
        run_time_start.elapsed().as_secs() % 60,
    );

    if let Some(path) = arguments.benchmark {
        let benchmark = summary.benchmark()?;
        benchmark.write_to_file(path)?;
    }

    if !summary.is_successful() {
        anyhow::bail!("");
    }

    Ok(())
}

#[cfg(test)]
mod tests {
    use std::path::PathBuf;

    use crate::arguments::Arguments;

    #[test]
    fn test_manually() {
        std::env::set_current_dir("..").expect("Change directory failed");

        let arguments = Arguments {
            verbosity: false,
            quiet: false,
            debug: false,
<<<<<<< HEAD
            trace: 2,
            modes: vec!["Y+M3B3 0.8.25".to_owned()],
            paths: vec!["./tests/solidity/simple/default.sol".to_owned()],
=======
            modes: vec!["Y+M3B3 0.8.26".to_owned()],
            paths: vec!["tests/solidity/simple/default.sol".to_owned()],
>>>>>>> eedb5a2a
            groups: vec![],
            benchmark: None,
            threads: Some(1),
            dump_system: false,
            disable_deployer: false,
            disable_value_simulator: false,
            zksolc: Some(PathBuf::from(
                era_compiler_solidity::DEFAULT_EXECUTABLE_NAME,
            )),
            zkvyper: Some(PathBuf::from(era_compiler_vyper::DEFAULT_EXECUTABLE_NAME)),
            toolchain: Some(compiler_tester::Toolchain::IrLLVM),
            target: era_compiler_common::Target::EraVM,
            environment: None,
            workflow: compiler_tester::Workflow::BuildAndRun,
            solc_bin_config_path: Some(PathBuf::from("./configs/solc-bin-default.json")),
            vyper_bin_config_path: Some(PathBuf::from("./configs/vyper-bin-default.json")),
            system_contracts_load_path: Some(PathBuf::from("system-contracts-stable-build")),
            system_contracts_save_path: None,
            llvm_verify_each: false,
            llvm_debug_logging: false,
            workflow: compiler_tester::Workflow::BuildAndRun,
        };

        crate::main_inner(arguments).expect("Manual testing failed");
    }
}<|MERGE_RESOLUTION|>--- conflicted
+++ resolved
@@ -242,14 +242,8 @@
             verbosity: false,
             quiet: false,
             debug: false,
-<<<<<<< HEAD
-            trace: 2,
-            modes: vec!["Y+M3B3 0.8.25".to_owned()],
-            paths: vec!["./tests/solidity/simple/default.sol".to_owned()],
-=======
-            modes: vec!["Y+M3B3 0.8.26".to_owned()],
+            modes: vec!["Y+M3B3 0.8.27".to_owned()],
             paths: vec!["tests/solidity/simple/default.sol".to_owned()],
->>>>>>> eedb5a2a
             groups: vec![],
             benchmark: None,
             threads: Some(1),
@@ -270,7 +264,6 @@
             system_contracts_save_path: None,
             llvm_verify_each: false,
             llvm_debug_logging: false,
-            workflow: compiler_tester::Workflow::BuildAndRun,
         };
 
         crate::main_inner(arguments).expect("Manual testing failed");
