--- conflicted
+++ resolved
@@ -9,12 +9,8 @@
 [submodule "era-solidity"]
     path = era-solidity
     url = https://github.com/matter-labs/era-solidity
-<<<<<<< HEAD
     branch = app-nostd
-=======
-    branch = 0.8.30
     update = none
->>>>>>> 0a71fa9b
 [submodule "llvm"]
     path = llvm
     url = https://github.com/matter-labs/era-compiler-llvm
